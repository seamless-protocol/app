--- conflicted
+++ resolved
@@ -280,13 +280,8 @@
       })
 
       // Expected: (2 * 2000) - (1 * 1000) = 4000 - 1000 = 3000
-<<<<<<< HEAD
-      // Scaled to 8 decimals: 3000 * 100_000_000 = 300_000_000_000n
-      expect(result.current.expectedUsdOutScaled).toBe(300_000_000_000n)
-=======
       // Scaled to 8 decimals: 3000 * 10^8 = 300000000000n
       expect(result.current.expectedUsdOutScaled).toBe(300000000000n)
->>>>>>> 0f7f85e2
     })
 
     it('should calculate guaranteedUsdOut using worst-case values', async () => {
@@ -321,13 +316,8 @@
       })
 
       // Worst case: (1 + 0.9) * 2000 - (1.5 * 1000) = 3800 - 1500 = 2300
-<<<<<<< HEAD
-      // Scaled to 8 decimals: 2300 * 100_000_000 = 230_000_000_000n
-      expect(result.current.guaranteedUsdOutScaled).toBe(230_000_000_000n)
-=======
       // Scaled to 8 decimals: 2300 * 10^8 = 230000000000n
       expect(result.current.guaranteedUsdOutScaled).toBe(230000000000n)
->>>>>>> 0f7f85e2
     })
 
     it('should return undefined for USD calculations when prices or decimals are missing', async () => {
@@ -407,11 +397,7 @@
       })
 
       // Would be negative: (1 * 1000) - (2 * 2000) = 1000 - 4000 = -3000
-<<<<<<< HEAD
-      // Should be clamped to 0
-=======
       // Should be clamped to 0 (usdDiffFloor returns 0 for negative)
->>>>>>> 0f7f85e2
       expect(result.current.expectedUsdOutScaled).toBe(0n)
     })
   })
