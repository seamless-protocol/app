--- conflicted
+++ resolved
@@ -1,21 +1,12 @@
 import { type Address, type PublicClient, parseUnits } from 'viem'
 import { afterAll, beforeAll, describe, expect, it } from 'vitest'
 import { orchestrateMint } from '@/domain/mint'
-<<<<<<< HEAD
 import { createLifiQuoteAdapter } from '@/domain/shared/adapters/lifi'
 import { createUniswapV2QuoteAdapter } from '@/domain/shared/adapters/uniswapV2'
 import {
   createUniswapV3QuoteAdapter,
   type UniswapV3QuoteOptions,
 } from '@/domain/shared/adapters/uniswapV3'
-=======
-import { createLifiQuoteAdapter } from '@/domain/mint/adapters/lifi'
-import { createUniswapV2QuoteAdapter } from '@/domain/mint/adapters/uniswapV2'
-import {
-  createUniswapV3QuoteAdapter,
-  type UniswapV3QuoteOptions,
-} from '@/domain/mint/adapters/uniswapV3'
->>>>>>> f51bdcce
 import {
   readLeverageManagerV2GetLeverageTokenCollateralAsset,
   readLeverageManagerV2GetLeverageTokenDebtAsset,
@@ -334,15 +325,12 @@
 
   if (orchestration.routerVersion === 'v2') {
     expect(mintedShares >= orchestration.plan.minShares).toBe(true)
-<<<<<<< HEAD
 
     const expectedShares = orchestration.plan.expectedShares
-    const delta = mintedShares >= expectedShares ? mintedShares - expectedShares : expectedShares - mintedShares
+    const delta =
+      mintedShares >= expectedShares ? mintedShares - expectedShares : expectedShares - mintedShares
     const tolerance = expectedShares / 10_000n || 1n // allow up to 0.01% variance from preview
 
     expect(delta <= tolerance).toBe(true)
-=======
-    expect(mintedShares).toBe(orchestration.plan.expectedShares)
->>>>>>> f51bdcce
   }
 }