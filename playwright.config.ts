import { defineConfig, devices } from '@playwright/test'
import {
  ADDR,
  ANVIL_DEFAULT_PRIVATE_KEY,
  DEFAULT_CHAIN_ID,
  LEVERAGE_TOKEN_KEY,
  LEVERAGE_TOKEN_ADDRESS,
  LEVERAGE_TOKEN_LABEL,
  TOKEN_SOURCE,
  RPC,
} from './tests/shared/env'

const BASE_RPC_URL = RPC.primary
const ADMIN_RPC_URL = RPC.admin
const E2E_TOKEN_SOURCE = (process.env['E2E_TOKEN_SOURCE'] ?? TOKEN_SOURCE).toLowerCase()
const INCLUDE_TEST_TOKENS = E2E_TOKEN_SOURCE !== 'prod'

// Ensure the process env is populated so tests can read the resolved value
process.env['E2E_TOKEN_SOURCE'] = E2E_TOKEN_SOURCE
process.env['E2E_LEVERAGE_TOKEN_ADDRESS'] = LEVERAGE_TOKEN_ADDRESS
process.env['E2E_LEVERAGE_TOKEN_LABEL'] = LEVERAGE_TOKEN_LABEL
process.env['E2E_CHAIN_ID'] = String(DEFAULT_CHAIN_ID)
process.env['E2E_LEVERAGE_TOKEN_KEY'] = LEVERAGE_TOKEN_KEY
process.env['VITE_TEST_RPC_URL'] = BASE_RPC_URL
process.env['TENDERLY_ADMIN_RPC_URL'] = ADMIN_RPC_URL
process.env['VITE_CONTRACT_ADDRESS_OVERRIDES'] =
  process.env['VITE_CONTRACT_ADDRESS_OVERRIDES'] ?? ''

export default defineConfig({
  testDir: './tests/e2e',
  fullyParallel: true,
  forbidOnly: !!process.env['CI'],
  // Fail fast in CI to avoid long timeouts stacking up
  maxFailures: process.env['CI'] ? 1 : 0,
  retries: process.env['CI'] ? 0 : 0,
  workers: process.env['CI'] ? 1 : 1,
  // Keep tests short by default; individual expects can override
  timeout: 30_000,
  reporter: 'html',

  // Global setup to start Anvil before tests (skipped when using non-Anvil backend)
  globalSetup: './tests/e2e/global-setup.ts',

  use: {
    baseURL: 'http://127.0.0.1:3000',
    // Tighter default timeouts to reduce hang time
    navigationTimeout: 15_000,
    actionTimeout: 10_000,
    trace: 'on-first-retry',
  },

  projects: [
    {
      name: 'chromium',
      use: { ...devices['Desktop Chrome'] },
    },
  ],

  webServer: {
    // Run dev server in test mode with mock wallet; RPC URL is determined automatically
    command: `bunx --bun vite --port 3000 --host 127.0.0.1 --strictPort`,
    url: 'http://127.0.0.1:3000', // Explicit URL for Playwright to wait for
    env: {
      VITE_TEST_MODE: 'mock',
      VITE_BASE_RPC_URL: BASE_RPC_URL,
      VITE_ANVIL_RPC_URL: BASE_RPC_URL,
      VITE_TEST_RPC_URL: BASE_RPC_URL,
      VITE_TEST_PRIVATE_KEY: ANVIL_DEFAULT_PRIVATE_KEY,
      // Minimum required env vars for app bootstrap during tests
      VITE_WALLETCONNECT_PROJECT_ID:
        process.env['VITE_WALLETCONNECT_PROJECT_ID'] ?? 'playwright-test-walletconnect',
      VITE_ETHEREUM_RPC_URL:
        process.env['VITE_ETHEREUM_RPC_URL'] ?? BASE_RPC_URL,
<<<<<<< HEAD
      VITE_LEVERAGE_TOKENS_SUBGRAPH_API_KEY:
        process.env['VITE_LEVERAGE_TOKENS_SUBGRAPH_API_KEY'] ?? 'playwright-test-thegraph-key',
=======
      VITE_THEGRAPH_API_KEY:
        process.env['VITE_THEGRAPH_API_KEY'] ?? 'playwright-test-thegraph-key',
      VITE_ROUTER_V2_ADDRESS: ADDR.routerV2 ?? ADDR.router ?? '',
      VITE_MANAGER_V2_ADDRESS: ADDR.managerV2 ?? ADDR.manager ?? '',
      VITE_MULTICALL_EXECUTOR_ADDRESS: ADDR.executor ?? '',
      VITE_CONTRACT_ADDRESS_OVERRIDES: process.env['VITE_CONTRACT_ADDRESS_OVERRIDES'] ?? '',
      TENDERLY_ADMIN_RPC_URL: ADMIN_RPC_URL,
      E2E_TOKEN_SOURCE,
      E2E_LEVERAGE_TOKEN_KEY: LEVERAGE_TOKEN_KEY,
      E2E_LEVERAGE_TOKEN_ADDRESS: LEVERAGE_TOKEN_ADDRESS,
      E2E_LEVERAGE_TOKEN_LABEL: LEVERAGE_TOKEN_LABEL,
      E2E_CHAIN_ID: String(DEFAULT_CHAIN_ID),
      ...(INCLUDE_TEST_TOKENS ? { VITE_INCLUDE_TEST_TOKENS: 'true' } : {}),
>>>>>>> ae044177
    },
    reuseExistingServer: !process.env['CI'],
    timeout: 120_000, // Give Vite + plugins extra time in CI
    stdout: 'pipe',
    stderr: 'pipe',
  },
})<|MERGE_RESOLUTION|>--- conflicted
+++ resolved
@@ -71,12 +71,7 @@
         process.env['VITE_WALLETCONNECT_PROJECT_ID'] ?? 'playwright-test-walletconnect',
       VITE_ETHEREUM_RPC_URL:
         process.env['VITE_ETHEREUM_RPC_URL'] ?? BASE_RPC_URL,
-<<<<<<< HEAD
-      VITE_LEVERAGE_TOKENS_SUBGRAPH_API_KEY:
-        process.env['VITE_LEVERAGE_TOKENS_SUBGRAPH_API_KEY'] ?? 'playwright-test-thegraph-key',
-=======
-      VITE_THEGRAPH_API_KEY:
-        process.env['VITE_THEGRAPH_API_KEY'] ?? 'playwright-test-thegraph-key',
+      VITE_THEGRAPH_API_KEY: process.env['VITE_THEGRAPH_API_KEY'] ?? 'playwright-test-thegraph-key',
       VITE_ROUTER_V2_ADDRESS: ADDR.routerV2 ?? ADDR.router ?? '',
       VITE_MANAGER_V2_ADDRESS: ADDR.managerV2 ?? ADDR.manager ?? '',
       VITE_MULTICALL_EXECUTOR_ADDRESS: ADDR.executor ?? '',
@@ -88,7 +83,6 @@
       E2E_LEVERAGE_TOKEN_LABEL: LEVERAGE_TOKEN_LABEL,
       E2E_CHAIN_ID: String(DEFAULT_CHAIN_ID),
       ...(INCLUDE_TEST_TOKENS ? { VITE_INCLUDE_TEST_TOKENS: 'true' } : {}),
->>>>>>> ae044177
     },
     reuseExistingServer: !process.env['CI'],
     timeout: 120_000, // Give Vite + plugins extra time in CI
