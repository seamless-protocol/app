name: CI

on:
  push:
    branches: [main]
  pull_request:
    # Run on all pull requests regardless of target branch

jobs:
  check:
    name: Lint & Type Check
    runs-on: ubuntu-latest
    
    steps:
      - name: Checkout code
        uses: actions/checkout@v4
      
      - name: Setup Bun
        uses: oven-sh/setup-bun@v2
        with:
          bun-version: latest
      
      - name: Install dependencies
        run: bun install --frozen-lockfile
      
      - name: Generate route tree
        run: bunx @tanstack/router-cli generate --config vite.config.ts
      
      - name: Run checks (lint + typecheck)
        run: bun run check

  test-unit:
    name: Unit Tests
    runs-on: ubuntu-latest
    
    steps:
      - name: Checkout code
        uses: actions/checkout@v4
      
      - name: Setup Bun
        uses: oven-sh/setup-bun@v2
        with:
          bun-version: latest
      
      - name: Install dependencies
        run: bun install --frozen-lockfile
      
      - name: Generate route tree
        run: bunx @tanstack/router-cli generate --config vite.config.ts
      
      - name: Run unit tests
        run: bunx vitest --run tests/unit --config vitest.config.ts

  test-e2e:
    name: E2E Tests
    runs-on: ubuntu-latest
    
    steps:
      - name: Checkout code
        uses: actions/checkout@v4
      
      - name: Setup Bun
        uses: oven-sh/setup-bun@v2
        with:
          bun-version: latest
      
      - name: Install dependencies
        run: bun install --frozen-lockfile
      
      - name: Install Playwright browsers
        run: npx playwright install --with-deps
      
      - name: Install Foundry (for Anvil fallback)
        uses: foundry-rs/foundry-toolchain@v1
        with:
          version: nightly

      - name: Run E2E tests
        run: bun scripts/run-tests.ts e2e
        env:
          TEST_RPC_URL: ${{ secrets.TEST_RPC_URL }}
          TENDERLY_ADMIN_RPC_URL: ${{ secrets.TENDERLY_ADMIN_RPC_URL }}
          VITE_WALLETCONNECT_PROJECT_ID: ${{ secrets.VITE_WALLETCONNECT_PROJECT_ID }}
          VITE_ETHEREUM_RPC_URL: ${{ vars.VITE_ETHEREUM_RPC_URL }}
          ANVIL_BASE_FORK_URL: ${{ secrets.ANVIL_BASE_FORK_URL }}
          TENDERLY_ACCOUNT: ${{ secrets.TENDERLY_ACCOUNT }}
          TENDERLY_ACCOUNT_SLUG: ${{ secrets.TENDERLY_ACCOUNT_SLUG }}
          TENDERLY_PROJECT: ${{ secrets.TENDERLY_PROJECT }}
          TENDERLY_PROJECT_SLUG: ${{ secrets.TENDERLY_PROJECT_SLUG }}
          TENDERLY_ACCESS_KEY: ${{ secrets.TENDERLY_ACCESS_KEY }}
          TENDERLY_TOKEN: ${{ secrets.TENDERLY_TOKEN }}
          TENDERLY_CHAIN_ID: 8453
          VITE_LIFI_API_KEY: ${{ secrets.VITE_LIFI_API_KEY }}
          VITE_LIFI_INTEGRATOR: seamless-protocol
      
      - name: Upload test results
        uses: actions/upload-artifact@v4
        if: always()
        with:
          name: playwright-report
          path: playwright-report/
          retention-days: 7

  test-integration:
    name: Integration Tests
    runs-on: ubuntu-latest

    steps:
      - name: Checkout code
        uses: actions/checkout@v4

      - name: Setup Bun
        uses: oven-sh/setup-bun@v2
        with:
          bun-version: latest

      - name: Install dependencies
        run: bun install --frozen-lockfile

      - name: Install Foundry (for Anvil fallback)
        uses: foundry-rs/foundry-toolchain@v1
        with:
          version: stable

      - name: Prepare integration env
        run: |
          cp tests/integration/.env.example tests/integration/.env
          echo "Integration test environment prepared"

      - name: Run integration tests (Mainnet wstETH/WETH only, Tenderly static)
        run: bun run test:integration:wsteth
        env:
          TENDERLY_ACCOUNT: ${{ secrets.TENDERLY_ACCOUNT }}
          TENDERLY_ACCOUNT_SLUG: ${{ secrets.TENDERLY_ACCOUNT_SLUG }}
          TENDERLY_PROJECT: ${{ secrets.TENDERLY_PROJECT }}
          TENDERLY_PROJECT_SLUG: ${{ secrets.TENDERLY_PROJECT_SLUG }}
          TENDERLY_ACCESS_KEY: ${{ secrets.TENDERLY_ACCESS_KEY }}
          TENDERLY_TOKEN: ${{ secrets.TENDERLY_TOKEN }}
          VITE_LIFI_API_KEY: ${{ secrets.VITE_LIFI_API_KEY }}
          VITE_LIFI_INTEGRATOR: seamless-protocol
<<<<<<< HEAD

  test-integration-mainnet-jit:
    name: Integration Tests (Mainnet, Tenderly JIT)
    runs-on: ubuntu-latest

    steps:
      - name: Checkout code
        uses: actions/checkout@v4

      - name: Setup Bun
        uses: oven-sh/setup-bun@v2
        with:
          bun-version: latest

      - name: Install dependencies
        run: bun install --frozen-lockfile

      - name: Run mainnet JIT integration (wstETH/WETH redeem)
        run: bun scripts/run-tests.ts integration -- tests/integration/leverage-tokens/redeem/router.v2.mainnet.redeem.spec.ts tests/integration/leverage-tokens/mint/router.v2.mainnet.mint.spec.ts
        env:
          # Tenderly JIT VNet credentials (required)
          TENDERLY_ACCOUNT: ${{ secrets.TENDERLY_ACCOUNT }}
          TENDERLY_ACCOUNT_SLUG: ${{ secrets.TENDERLY_ACCOUNT_SLUG }}
          TENDERLY_PROJECT: ${{ secrets.TENDERLY_PROJECT }}
          TENDERLY_PROJECT_SLUG: ${{ secrets.TENDERLY_PROJECT_SLUG }}
          TENDERLY_ACCESS_KEY: ${{ secrets.TENDERLY_ACCESS_KEY }}
          TENDERLY_TOKEN: ${{ secrets.TENDERLY_TOKEN }}
          # Target mainnet for the JIT fork
          TENDERLY_CHAIN_ID: '1'
          TEST_MODE: tenderly-jit
          TEST_CHAIN: mainnet
          # LiFi rate-limit controls
          VITE_LIFI_API_KEY: ${{ secrets.VITE_LIFI_API_KEY }}
          VITE_LIFI_INTEGRATOR: seamless-protocol
=======
>>>>>>> 7efcc327


  build:
    name: Build
    runs-on: ubuntu-latest
    needs: [check, test-unit, test-e2e, test-integration, test-integration-mainnet-jit]
    
    steps:
      - name: Checkout code
        uses: actions/checkout@v4
      
      - name: Setup Bun
        uses: oven-sh/setup-bun@v2
        with:
          bun-version: latest
      
      - name: Install dependencies
        run: bun install --frozen-lockfile
      
      - name: Generate route tree
        run: bunx @tanstack/router-cli generate --config vite.config.ts
      
      - name: Build application
        run: bun run build
      
      - name: Upload build artifacts
        uses: actions/upload-artifact@v4
        if: github.ref == 'refs/heads/main'
        with:
          name: dist
          path: dist/
          retention-days: 7<|MERGE_RESOLUTION|>--- conflicted
+++ resolved
@@ -138,8 +138,6 @@
           TENDERLY_TOKEN: ${{ secrets.TENDERLY_TOKEN }}
           VITE_LIFI_API_KEY: ${{ secrets.VITE_LIFI_API_KEY }}
           VITE_LIFI_INTEGRATOR: seamless-protocol
-<<<<<<< HEAD
-
   test-integration-mainnet-jit:
     name: Integration Tests (Mainnet, Tenderly JIT)
     runs-on: ubuntu-latest
@@ -173,8 +171,6 @@
           # LiFi rate-limit controls
           VITE_LIFI_API_KEY: ${{ secrets.VITE_LIFI_API_KEY }}
           VITE_LIFI_INTEGRATOR: seamless-protocol
-=======
->>>>>>> 7efcc327
 
 
   build:
