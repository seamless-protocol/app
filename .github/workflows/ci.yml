name: CI

on:
  push:
    branches: [main]
  pull_request:
    # Run on all pull requests regardless of target branch

jobs:
  check:
    name: Lint & Type Check
    runs-on: ubuntu-latest
    
    steps:
      - name: Checkout code
        uses: actions/checkout@v4
      
      - name: Setup Bun
        uses: oven-sh/setup-bun@v2
        with:
          bun-version: latest
      
      - name: Install dependencies
        run: bun install --frozen-lockfile
      
      - name: Generate route tree
        run: bunx @tanstack/router-cli generate --config vite.config.ts
      
      - name: Run checks (lint + typecheck)
        run: bun run check

  test-unit:
    name: Unit Tests
    runs-on: ubuntu-latest
    
    steps:
      - name: Checkout code
        uses: actions/checkout@v4
      
      - name: Setup Bun
        uses: oven-sh/setup-bun@v2
        with:
          bun-version: latest
      
      - name: Install dependencies
        run: bun install --frozen-lockfile
      
      - name: Generate route tree
        run: bunx @tanstack/router-cli generate --config vite.config.ts
      
      - name: Run unit tests
        run: bunx vitest --run tests/unit --config vitest.config.ts

<<<<<<< HEAD
  test-e2e:
    name: E2E Tests
    runs-on: ubuntu-latest

    steps:
      - name: Checkout code
        uses: actions/checkout@v4

      - name: Setup Bun
        uses: oven-sh/setup-bun@v2
        with:
          bun-version: latest

      - name: Install dependencies
        run: bun install --frozen-lockfile

      - name: Install Playwright browsers
        run: npx playwright install --with-deps

      - name: Install Foundry (for Anvil fallback)
        uses: foundry-rs/foundry-toolchain@v1
        with:
          version: stable

      - name: Run E2E tests (Mainnet wstETH/WETH 25x, Tenderly JIT VNet)
        run: bun run test:e2e
        env:
          TENDERLY_ACCOUNT: ${{ secrets.TENDERLY_ACCOUNT }}
          TENDERLY_ACCOUNT_SLUG: ${{ secrets.TENDERLY_ACCOUNT_SLUG }}
          TENDERLY_PROJECT: ${{ secrets.TENDERLY_PROJECT }}
          TENDERLY_PROJECT_SLUG: ${{ secrets.TENDERLY_PROJECT_SLUG }}
          TENDERLY_ACCESS_KEY: ${{ secrets.TENDERLY_ACCESS_KEY }}
          TENDERLY_TOKEN: ${{ secrets.TENDERLY_TOKEN }}
          VITE_WALLETCONNECT_PROJECT_ID: ${{ secrets.VITE_WALLETCONNECT_PROJECT_ID }}
          VITE_LIFI_API_KEY: ${{ secrets.VITE_LIFI_API_KEY }}
          VITE_LIFI_INTEGRATOR: seamless

      - name: Upload test results
        uses: actions/upload-artifact@v4
        if: always()
        with:
          name: playwright-report
          path: playwright-report/
          retention-days: 7
=======
  # Temporarily disabled until E2E tests are fixed
  # test-e2e:
  #   name: E2E Tests
  #   runs-on: ubuntu-latest
  #
  #   steps:
  #     - name: Checkout code
  #       uses: actions/checkout@v4
  #
  #     - name: Setup Bun
  #       uses: oven-sh/setup-bun@v2
  #       with:
  #         bun-version: latest
  #
  #     - name: Install dependencies
  #       run: bun install --frozen-lockfile
  #
  #     - name: Install Playwright browsers
  #       run: npx playwright install --with-deps
  #
  #     - name: Install Foundry (for Anvil fallback)
  #       uses: foundry-rs/foundry-toolchain@v1
  #       with:
  #         version: nightly
  #
  #     - name: Run E2E tests
  #       run: bun scripts/run-tests.ts e2e
  #       env:
  #         TEST_RPC_URL: ${{ secrets.TEST_RPC_URL }}
  #         TENDERLY_ADMIN_RPC_URL: ${{ secrets.TENDERLY_ADMIN_RPC_URL }}
  #         VITE_WALLETCONNECT_PROJECT_ID: ${{ secrets.VITE_WALLETCONNECT_PROJECT_ID }}
  #         VITE_ETHEREUM_RPC_URL: ${{ vars.VITE_ETHEREUM_RPC_URL }}
  #         ANVIL_BASE_FORK_URL: ${{ secrets.ANVIL_BASE_FORK_URL }}
  #         TENDERLY_ACCOUNT: ${{ secrets.TENDERLY_ACCOUNT }}
  #         TENDERLY_ACCOUNT_SLUG: ${{ secrets.TENDERLY_ACCOUNT_SLUG }}
  #         TENDERLY_PROJECT: ${{ secrets.TENDERLY_PROJECT }}
  #         TENDERLY_PROJECT_SLUG: ${{ secrets.TENDERLY_PROJECT_SLUG }}
  #         TENDERLY_ACCESS_KEY: ${{ secrets.TENDERLY_ACCESS_KEY }}
  #         TENDERLY_TOKEN: ${{ secrets.TENDERLY_TOKEN }}
  #         TENDERLY_CHAIN_ID: 8453
  #         VITE_LIFI_API_KEY: ${{ secrets.VITE_LIFI_API_KEY }}
  #         VITE_LIFI_INTEGRATOR: seamless
  #
  #     - name: Upload test results
  #       uses: actions/upload-artifact@v4
  #       if: always()
  #       with:
  #         name: playwright-report
  #         path: playwright-report/
  #         retention-days: 7
>>>>>>> 5d25f6b9

  test-integration:
    name: Integration Tests
    runs-on: ubuntu-latest
    env:
      TENDERLY_ACCOUNT: ${{ secrets.TENDERLY_ACCOUNT }}
      TENDERLY_ACCOUNT_SLUG: ${{ secrets.TENDERLY_ACCOUNT_SLUG }}
      TENDERLY_PROJECT: ${{ secrets.TENDERLY_PROJECT }}
      TENDERLY_PROJECT_SLUG: ${{ secrets.TENDERLY_PROJECT_SLUG }}
      TENDERLY_ACCESS_KEY: ${{ secrets.TENDERLY_ACCESS_KEY }}
      VITE_LIFI_INTEGRATOR: seamless

    steps:
      - name: Checkout code
        uses: actions/checkout@v4

      - name: Setup Bun
        uses: oven-sh/setup-bun@v2
        with:
          bun-version: latest

      - name: Install dependencies
        run: bun install --frozen-lockfile

      - name: Install Foundry (for Anvil fallback)
        uses: foundry-rs/foundry-toolchain@v1
        with:
          version: stable

      - name: Prepare integration env
        run: |
          cp tests/integration/.env.example tests/integration/.env
          echo "Integration test environment prepared"

      - name: Run integration tests (Mainnet wstETH/WETH 25x only, Tenderly Jit Vnet, LIFI)
        run: bun run test:integration:wsteth
        env:
          TENDERLY_ACCOUNT: ${{ secrets.TENDERLY_ACCOUNT }}
          TENDERLY_ACCOUNT_SLUG: ${{ secrets.TENDERLY_ACCOUNT_SLUG }}
          TENDERLY_PROJECT: ${{ secrets.TENDERLY_PROJECT }}
          TENDERLY_PROJECT_SLUG: ${{ secrets.TENDERLY_PROJECT_SLUG }}
          TENDERLY_ACCESS_KEY: ${{ secrets.TENDERLY_ACCESS_KEY }}
          TENDERLY_TOKEN: ${{ secrets.TENDERLY_TOKEN }}
          VITE_LIFI_API_KEY: ${{ secrets.VITE_LIFI_API_KEY }}
          VITE_LIFI_INTEGRATOR: seamless


  build:
    name: Build
    runs-on: ubuntu-latest
    needs: [check, test-unit, test-integration]
    
    steps:
      - name: Checkout code
        uses: actions/checkout@v4
      
      - name: Setup Bun
        uses: oven-sh/setup-bun@v2
        with:
          bun-version: latest
      
      - name: Install dependencies
        run: bun install --frozen-lockfile
      
      - name: Generate route tree
        run: bunx @tanstack/router-cli generate --config vite.config.ts
      
      - name: Build application
        run: bun run build
      
      - name: Upload build artifacts
        uses: actions/upload-artifact@v4
        if: github.ref == 'refs/heads/main'
        with:
          name: dist
          path: dist/
          retention-days: 7<|MERGE_RESOLUTION|>--- conflicted
+++ resolved
@@ -51,7 +51,6 @@
       - name: Run unit tests
         run: bunx vitest --run tests/unit --config vitest.config.ts
 
-<<<<<<< HEAD
   test-e2e:
     name: E2E Tests
     runs-on: ubuntu-latest
@@ -96,58 +95,6 @@
           name: playwright-report
           path: playwright-report/
           retention-days: 7
-=======
-  # Temporarily disabled until E2E tests are fixed
-  # test-e2e:
-  #   name: E2E Tests
-  #   runs-on: ubuntu-latest
-  #
-  #   steps:
-  #     - name: Checkout code
-  #       uses: actions/checkout@v4
-  #
-  #     - name: Setup Bun
-  #       uses: oven-sh/setup-bun@v2
-  #       with:
-  #         bun-version: latest
-  #
-  #     - name: Install dependencies
-  #       run: bun install --frozen-lockfile
-  #
-  #     - name: Install Playwright browsers
-  #       run: npx playwright install --with-deps
-  #
-  #     - name: Install Foundry (for Anvil fallback)
-  #       uses: foundry-rs/foundry-toolchain@v1
-  #       with:
-  #         version: nightly
-  #
-  #     - name: Run E2E tests
-  #       run: bun scripts/run-tests.ts e2e
-  #       env:
-  #         TEST_RPC_URL: ${{ secrets.TEST_RPC_URL }}
-  #         TENDERLY_ADMIN_RPC_URL: ${{ secrets.TENDERLY_ADMIN_RPC_URL }}
-  #         VITE_WALLETCONNECT_PROJECT_ID: ${{ secrets.VITE_WALLETCONNECT_PROJECT_ID }}
-  #         VITE_ETHEREUM_RPC_URL: ${{ vars.VITE_ETHEREUM_RPC_URL }}
-  #         ANVIL_BASE_FORK_URL: ${{ secrets.ANVIL_BASE_FORK_URL }}
-  #         TENDERLY_ACCOUNT: ${{ secrets.TENDERLY_ACCOUNT }}
-  #         TENDERLY_ACCOUNT_SLUG: ${{ secrets.TENDERLY_ACCOUNT_SLUG }}
-  #         TENDERLY_PROJECT: ${{ secrets.TENDERLY_PROJECT }}
-  #         TENDERLY_PROJECT_SLUG: ${{ secrets.TENDERLY_PROJECT_SLUG }}
-  #         TENDERLY_ACCESS_KEY: ${{ secrets.TENDERLY_ACCESS_KEY }}
-  #         TENDERLY_TOKEN: ${{ secrets.TENDERLY_TOKEN }}
-  #         TENDERLY_CHAIN_ID: 8453
-  #         VITE_LIFI_API_KEY: ${{ secrets.VITE_LIFI_API_KEY }}
-  #         VITE_LIFI_INTEGRATOR: seamless
-  #
-  #     - name: Upload test results
-  #       uses: actions/upload-artifact@v4
-  #       if: always()
-  #       with:
-  #         name: playwright-report
-  #         path: playwright-report/
-  #         retention-days: 7
->>>>>>> 5d25f6b9
 
   test-integration:
     name: Integration Tests
