--- conflicted
+++ resolved
@@ -2,12 +2,7 @@
 import { useEffect, useState } from 'react'
 import { toast } from 'sonner'
 import { useDisconnect } from 'wagmi'
-<<<<<<< HEAD
-import { getAddressExplorerUrl } from '../lib/utils/block-explorer'
-import { useTheme } from './theme-provider'
-=======
 import { useExplorer } from '@/lib/hooks/useExplorer'
->>>>>>> 8abac78a
 import { Badge } from './ui/badge'
 import { Button } from './ui/button'
 import { Dialog, DialogContent, DialogDescription, DialogHeader, DialogTitle } from './ui/dialog'
@@ -41,31 +36,6 @@
   )
   const { disconnect } = useDisconnect()
   const explorer = useExplorer()
-
-  useEffect(() => {
-    if (theme === 'system') {
-      if (typeof window === 'undefined') return
-      const mediaQuery = window.matchMedia('(prefers-color-scheme: dark)')
-      const handleChange = () => setResolvedTheme(mediaQuery.matches ? 'dark' : 'light')
-
-      handleChange()
-      mediaQuery.addEventListener('change', handleChange)
-      return () => mediaQuery.removeEventListener('change', handleChange)
-    }
-
-    setResolvedTheme(theme)
-    return undefined
-  }, [theme])
-
-  const isDarkMode = resolvedTheme === 'dark'
-  const appearanceTitle =
-    theme === 'system' ? 'System Theme' : isDarkMode ? 'Dark Mode' : 'Light Mode'
-  const appearanceDescription =
-    theme === 'system'
-      ? `System preference currently ${resolvedTheme === 'dark' ? 'dark' : 'light'}`
-      : isDarkMode
-        ? 'Dark theme is enabled'
-        : 'Light theme is enabled'
 
   const copyAddress = async () => {
     if (!account?.address) return
@@ -136,11 +106,6 @@
                       </div>
                     </div>
                   </div>
-<<<<<<< HEAD
-                  <div className="flex items-center justify-between bg-[color-mix(in_srgb,var(--surface-card) 75%,transparent)] rounded-lg p-3 border border-[var(--divider-line)]/80">
-                    <div className="flex items-center space-x-2">
-                      <code className="text-sm text-[var(--text-secondary)] font-mono">
-=======
                   <div className="flex items-center justify-between bg-slate-900/50 rounded-lg p-3 border border-slate-600">
                     <div className="flex flex-col">
                       {/* Prefer ENS name when available, fallback to address */}
@@ -150,7 +115,6 @@
                           : `${account.address.slice(0, 6)}...${account.address.slice(-4)}`}
                       </span>
                       <code className="text-xs text-slate-400 font-mono">
->>>>>>> 8abac78a
                         {account.address.slice(0, 6)}...{account.address.slice(-4)}
                       </code>
                     </div>
@@ -168,13 +132,8 @@
                         variant="ghost"
                         size="sm"
                         onClick={viewOnExplorer}
-<<<<<<< HEAD
-                        className="h-8 w-8 p-0 text-[var(--nav-text)] hover:text-[var(--text-primary)] hover:bg-[var(--nav-surface-hover)]"
-                        aria-label="View on Etherscan"
-=======
                         className="h-8 w-8 p-0 text-slate-400 hover:text-white hover:bg-slate-700"
                         aria-label={`View on ${explorer.name}`}
->>>>>>> 8abac78a
                       >
                         <ExternalLink className="h-4 w-4" />
                       </Button>
