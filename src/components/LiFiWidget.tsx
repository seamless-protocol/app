import { LiFiWidget as LiFiWidgetComponent, type WidgetConfig } from '@lifi/widget'
import { motion } from 'framer-motion'
import { ArrowUpDown } from 'lucide-react'
import { useMemo, useState } from 'react'
import { createPortal } from 'react-dom'
import { toast } from 'sonner'
import { useAccount, useConnectorClient } from 'wagmi'

export function LiFiWidget() {
  const { isConnected, address } = useAccount()
  const { data: client } = useConnectorClient()
  const [isModalOpen, setIsModalOpen] = useState(false)

  // Handle click when wallet is not connected
  const handleSwapClick = () => {
    if (!isConnected || !client || !address) {
      toast.info('Please connect your wallet first', {
        description: 'You need to connect a wallet to use swap and bridge features',
      })
      return
    }
    setIsModalOpen(true)
  }

  // LI.FI Widget configuration with custom theme matching app design
  const widgetConfig: WidgetConfig = useMemo(
    () => ({
      integrator: 'seamless-protocol',
      variant: 'wide',
      subvariant: 'split',
<<<<<<< HEAD
      appearance: 'light',
=======
>>>>>>> 61e86864
      theme: {
        colorSchemes: {
          dark: {
            palette: {
              primary: {
                main: '#2A65C3',
              },
              secondary: {
                main: '#7C3AED',
              },
              background: {
                default: '#FAFAFB',
                paper: '#FFFFFF',
              },
              text: {
                primary: '#111827',
                secondary: '#4B5563',
              },
              common: {
                black: '#0B0D12',
              },
              grey: {
                200: '#E5E7EB',
                300: '#CBD5F5',
                700: '#4B5563',
                800: '#1D2432',
              },
            },
          },
<<<<<<< HEAD
          dark: {
            palette: {
              primary: {
                main: '#506BDF',
              },
              secondary: {
                main: '#7C3AED',
              },
              background: {
                default: '#0B0D12',
                paper: '#151A26',
              },
              text: {
                primary: '#F5F7FA',
                secondary: '#C7CFD9',
              },
            },
          },
=======
>>>>>>> 61e86864
        },
        typography: {
          fontFamily: '"Satoshi Variable", "Satoshi", sans-serif',
          // fontSize: 14,
          // fontWeightLight: 300,
          // fontWeightRegular: 400,
          // fontWeightMedium: 500,
          // fontWeightBold: 600,
        },
        container: {
          boxShadow: '0px 8px 32px rgba(0, 0, 0, 0.08)',
          borderRadius: '16px',
        },
        shape: {
          borderRadiusSecondary: 8,
          borderRadius: 8,
        },
      },
      // Hide some UI elements to keep it clean
      hiddenUI: ['appearance', 'language'],
    }),
    [],
  )

  // Show a clickable button when wallet is not connected
  if (!isConnected || !client || !address) {
    return (
      <motion.div
        initial={{ opacity: 0, y: -10 }}
        animate={{ opacity: 1, y: 0 }}
        transition={{ duration: 0.3, ease: 'easeOut' }}
        tabIndex={0}
      >
        <button
          type="button"
          onClick={handleSwapClick}
          className="cursor-pointer inline-flex items-center justify-center whitespace-nowrap text-sm font-medium disabled:pointer-events-none disabled:opacity-50 [&_svg]:pointer-events-none [&_svg:not([class*='size-'])]:size-4 shrink-0 [&_svg]:shrink-0 outline-none focus-visible:border-ring focus-visible:ring-ring/50 focus-visible:ring-[3px] aria-invalid:ring-destructive/20 dark:aria-invalid:ring-destructive/40 aria-invalid:border-destructive rounded-md gap-1.5 has-[>svg]:px-2.5 text-[var(--nav-text)] hover:text-[var(--text-primary)] transition-colors px-3 h-9 sm:h-10 border border-[var(--nav-border)] hover:border-[var(--nav-border-active)] bg-[var(--nav-surface)] hover:bg-[var(--nav-surface-hover)]"
          aria-label="Open swap and bridge interface (Alt+S)"
          title="Swap & Bridge"
        >
          <ArrowUpDown className="lucide lucide-arrow-up-down h-4 w-4 sm:mr-2" aria-hidden="true" />
          <span className="hidden sm:inline font-medium">Swap/Bridge</span>
        </button>
      </motion.div>
    )
  }

  return (
    <>
      {/* Swap Button */}
      <motion.div
        initial={{ opacity: 0, y: -10 }}
        animate={{ opacity: 1, y: 0 }}
        transition={{ duration: 0.3, ease: 'easeOut' }}
        tabIndex={0}
      >
        <button
          type="button"
          onClick={handleSwapClick}
          className="cursor-pointer inline-flex items-center justify-center whitespace-nowrap text-sm font-medium disabled:pointer-events-none disabled:opacity-50 [&_svg]:pointer-events-none [&_svg:not([class*='size-'])]:size-4 shrink-0 [&_svg]:shrink-0 outline-none focus-visible:border-ring focus-visible:ring-ring/50 focus-visible:ring-[3px] aria-invalid:ring-destructive/20 dark:aria-invalid:ring-destructive/40 aria-invalid:border-destructive rounded-md gap-1.5 has-[>svg]:px-2.5 text-[var(--nav-text)] hover:text-[var(--text-primary)] transition-colors px-3 h-9 sm:h-10 border border-[var(--nav-border)] hover:border-[var(--nav-border-active)] bg-[var(--nav-surface)] hover:bg-[var(--nav-surface-hover)]"
          aria-label="Open swap and bridge interface (Alt+S)"
          title="Swap & Bridge"
        >
          <ArrowUpDown className="lucide lucide-arrow-up-down h-4 w-4 sm:mr-2" aria-hidden="true" />
          <span className="hidden sm:inline font-medium">Swap/Bridge</span>
        </button>
      </motion.div>

      {/* Modal */}
      {isModalOpen &&
        createPortal(
          <div
            data-state="open"
            data-slot="dialog-overlay"
            className="data-[state=open]:animate-in data-[state=closed]:animate-out data-[state=closed]:fade-out-0 data-[state=open]:fade-in-0 fixed inset-0 z-50 bg-black/50 flex items-center justify-center p-4"
            style={{ pointerEvents: 'auto' }}
            data-aria-hidden="true"
            aria-hidden="true"
            onClick={(e) => {
              // Close modal when clicking backdrop
              if (e.target === e.currentTarget) {
                setIsModalOpen(false)
              }
            }}
          >
            <div className="relative">
              {/* Close Button - positioned relative to widget container */}
              <button
                type="button"
                onClick={() => setIsModalOpen(false)}
                className="cursor-pointer absolute -top-4 -right-4 flex h-10 w-10 items-center justify-center rounded-full border border-[var(--divider-line)] bg-[var(--surface-card)] text-[var(--text-secondary)] shadow-lg transition-colors hover:text-[var(--text-primary)] hover:bg-[color-mix(in_srgb,var(--surface-elevated) 45%,transparent)]"
                aria-label="Close swap widget"
              >
                ×
              </button>

              {/* Widget Container */}
              <div className="lifi-widget">
                <LiFiWidgetComponent integrator="seamless-protocol" config={widgetConfig} />
              </div>
            </div>
          </div>,
          document.body,
        )}
    </>
  )
}<|MERGE_RESOLUTION|>--- conflicted
+++ resolved
@@ -28,13 +28,9 @@
       integrator: 'seamless-protocol',
       variant: 'wide',
       subvariant: 'split',
-<<<<<<< HEAD
-      appearance: 'light',
-=======
->>>>>>> 61e86864
       theme: {
         colorSchemes: {
-          dark: {
+          light: {
             palette: {
               primary: {
                 main: '#2A65C3',
@@ -61,7 +57,6 @@
               },
             },
           },
-<<<<<<< HEAD
           dark: {
             palette: {
               primary: {
@@ -80,8 +75,6 @@
               },
             },
           },
-=======
->>>>>>> 61e86864
         },
         typography: {
           fontFamily: '"Satoshi Variable", "Satoshi", sans-serif',
