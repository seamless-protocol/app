--- conflicted
+++ resolved
@@ -3,14 +3,8 @@
 import { ChevronRight, Github, Menu } from 'lucide-react'
 import type * as React from 'react'
 import { useId, useRef, useState } from 'react'
-<<<<<<< HEAD
-import { useAccount } from 'wagmi'
-import { prefetchLeverageTokensTVL } from '@/features/leverage-tokens/hooks/useLeverageTokensTVLSubgraph'
-import { prefetchPortfolioWarmup } from '@/features/portfolio/hooks/usePortfolioDataFetcher'
-=======
 import { prefetchMorphoVaultsMaxAPY } from '@/features/vaults/hooks/useMorphoVaultsAPY'
 import { prefetchMorphoVaultsStats } from '@/features/vaults/hooks/useMorphoVaultsStats'
->>>>>>> d6f4a72e
 import { getRepoCommitUrl, getShortCommitHash } from '@/lib/config/buildInfo'
 import { SeamlessLogo } from './icons'
 import { Badge } from './ui/badge'
