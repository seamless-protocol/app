'use client'

import {
  Line,
  LineChart,
  Tooltip as RechartsTooltip,
  ResponsiveContainer,
  XAxis,
  YAxis,
} from 'recharts'
import { Card, CardContent, CardHeader, CardTitle } from './card'

export interface PriceDataPoint {
  date: string
  price?: number
  tvl?: number
  weethPrice?: number
  leverageTokenPrice?: number
}

export interface ChartLine {
  key: string
  name: string
  color: string
  dataKey: string
}

export interface PriceLineChartProps {
  data: Array<PriceDataPoint>
  selectedTimeframe: string
  onTimeframeChange: (timeframe: string) => void
  timeframes?: Array<string>
  chartType?: 'price' | 'tvl' | 'comparison'
  chartLines?: Array<ChartLine>
  visibleLines?: Record<string, boolean>
  onLineVisibilityChange?: (lineKey: string) => void
  className?: string
  title?: string
  subtitle?: string
  height?: number
  xAxisFormatter?: (dateString: string) => string
  yAxisFormatter?: (value: number) => string
  tooltipFormatter?: (value: number | string, name?: string) => [string, string]
  yAxisLabel?: string
  dataKey?: string
  strokeColor?: string
}

export function PriceLineChart({
  data,
  selectedTimeframe,
  onTimeframeChange,
  timeframes = ['1H', '1D', '1W', '1M', '3M', '1Y'],
  chartType = 'price',
  chartLines = [],
  visibleLines = {},
  onLineVisibilityChange,
  className,
  title = 'Price Performance',
  subtitle = 'Historical price and performance data',
  height = 320,
  xAxisFormatter,
  yAxisFormatter,
  tooltipFormatter,
  yAxisLabel,
  dataKey,
  strokeColor,
}: PriceLineChartProps) {
  // Default formatters
  const defaultXAxisFormatter = (dateString: string) => {
    const date = new Date(dateString)
    return date.toLocaleDateString('en-US', {
      month: 'short',
      day: 'numeric',
    })
  }

  const defaultYAxisFormatter = (value: number) => {
    if (value >= 1000) {
      return `$${(value / 1000).toFixed(1)}K`
    }
    return `$${value.toFixed(3)}` // Show 3 decimal places for price data
  }

  const defaultTooltipFormatter = (value: number | string, name?: string): [string, string] => {
    if (chartType === 'tvl') {
      return [`$${Number(value).toFixed(2)}M`, 'TVL']
    }
    return [`$${Number(value).toFixed(2)}`, name || 'Price']
  }

  const formatChartDate = xAxisFormatter || defaultXAxisFormatter
  const formatYAxis = yAxisFormatter || defaultYAxisFormatter
  const formatTooltipValue = tooltipFormatter || defaultTooltipFormatter

  // Get chart configuration based on chart type
  const getChartConfig = () => {
    switch (chartType) {
      case 'tvl':
        return {
          dataKey: dataKey || 'tvl',
          yAxisLabel: yAxisLabel || 'TVL ($)',
          strokeColor: strokeColor || '#10B981',
          yAxisFormatter: (value: number) => `$${value.toFixed(0)}M`,
        }
      case 'comparison':
        return {
          dataKey: dataKey || 'weethPrice',
          yAxisLabel: yAxisLabel || 'Price ($)',
          strokeColor: strokeColor || '#A16CFE',
          yAxisFormatter: formatYAxis,
        }
      default:
        return {
          dataKey: dataKey || 'price',
          yAxisLabel: yAxisLabel || 'Price ($)',
          strokeColor: strokeColor || '#A16CFE',
          yAxisFormatter: formatYAxis,
        }
    }
  }

  const chartConfig = getChartConfig()

  return (
    <Card className={`bg-slate-900/80 border-slate-700 ${className}`}>
      <CardHeader className="flex flex-col sm:flex-row sm:items-center sm:justify-between pb-4 space-y-3 sm:space-y-0">
        <div>
          <CardTitle className="text-lg text-white">{title}</CardTitle>
          <p className="text-sm text-slate-400 mt-1">{subtitle}</p>
        </div>

        {/* Timeframe Selector */}
        <div className="flex items-center space-x-1 bg-slate-800/50 rounded-lg p-1">
          {timeframes.map((timeframe) => (
            <button
              type="button"
              key={timeframe}
              onClick={() => onTimeframeChange(timeframe)}
              className={`px-2 py-1 text-xs rounded transition-colors ${
                selectedTimeframe === timeframe
                  ? 'bg-purple-600 text-white'
                  : 'text-slate-400 hover:text-white hover:bg-slate-700'
              }`}
            >
              {timeframe}
            </button>
          ))}
        </div>
      </CardHeader>
      <CardContent style={{ height: `${height + 45}px` }} className="pt-0 px-6 pb-6">
        <div style={{ height: `${height}px` }} className="w-full">
          {chartType === 'comparison' && chartLines.length > 0 && (
            <>
              {/* Chart Legend */}
              <div className="flex flex-wrap items-center gap-4 mb-4">
                {chartLines.map((line) => (
                  <button
                    type="button"
                    key={line.key}
                    onClick={() => onLineVisibilityChange?.(line.key)}
                    className={`flex items-center space-x-2 px-3 py-1 rounded-md border transition-all ${
                      visibleLines[line.key]
                        ? 'border-slate-600 bg-slate-800/50'
                        : 'border-slate-700 bg-slate-900/50 opacity-50'
                    }`}
                  >
                    <div className="w-3 h-3 rounded-full" style={{ backgroundColor: line.color }} />
                    <span className="text-sm text-slate-300">{line.name}</span>
                  </button>
                ))}
              </div>
            </>
          )}

          <ResponsiveContainer width="100%" height="100%">
            <LineChart data={data} style={{ cursor: 'default' }}>
              <XAxis
                dataKey="date"
                axisLine={false}
                tickLine={false}
                tick={{ fill: '#64748B', fontSize: 12, dy: 8 }}
                tickFormatter={formatChartDate}
              />
              <YAxis
<<<<<<< HEAD
=======
                {...(chartType === 'comparison' ? {} : { dataKey: chartConfig.dataKey })}
>>>>>>> 964c6ae8
                axisLine={false}
                tickLine={false}
                tick={{ fill: '#64748B', fontSize: 12 }}
                tickFormatter={chartConfig.yAxisFormatter}
<<<<<<< HEAD
=======
                {...(chartType === 'comparison' ? { domain: ['dataMin', 'dataMax'] } : {})}
>>>>>>> 964c6ae8
                label={{
                  value: chartConfig.yAxisLabel,
                  angle: -90,
                  position: 'insideLeft',
                  style: { textAnchor: 'middle', fill: '#64748B', fontSize: '12px' },
                }}
                {...(chartType === 'comparison'
                  ? { domain: ['dataMin', 'dataMax'] as [string, string] }
                  : { dataKey: chartConfig.dataKey })}
              />
              <RechartsTooltip
                contentStyle={{
                  backgroundColor: '#1E293B',
                  border: '1px solid #334155',
                  borderRadius: '8px',
                  color: '#F8FAFC',
                }}
                formatter={formatTooltipValue}
              />
              {chartType === 'comparison' && chartLines.length > 0 ? (
                // Render comparison lines
                chartLines.map(
                  (line) =>
                    visibleLines[line.key] && (
                      <Line
                        key={line.key}
                        type="monotone"
                        dataKey={line.dataKey}
                        stroke={line.color}
                        strokeWidth={2}
                        dot={false}
                        activeDot={false}
                        isAnimationActive={false}
                        name={line.name}
                      />
                    ),
                )
              ) : (
                // Render single line based on chart type
                <Line
                  type="monotone"
                  dataKey={chartConfig.dataKey}
                  stroke={chartConfig.strokeColor}
                  strokeWidth={2}
                  dot={false}
                  activeDot={false}
                  isAnimationActive={false}
                  name={chartType === 'tvl' ? 'TVL' : 'Price'}
                />
              )}
            </LineChart>
          </ResponsiveContainer>
        </div>
      </CardContent>
    </Card>
  )
}<|MERGE_RESOLUTION|>--- conflicted
+++ resolved
@@ -183,27 +183,19 @@
                 tickFormatter={formatChartDate}
               />
               <YAxis
-<<<<<<< HEAD
-=======
-                {...(chartType === 'comparison' ? {} : { dataKey: chartConfig.dataKey })}
->>>>>>> 964c6ae8
+                {...(chartType === 'comparison'
+                  ? { domain: ['dataMin', 'dataMax'] as [string, string] }
+                  : { dataKey: chartConfig.dataKey })}
                 axisLine={false}
                 tickLine={false}
                 tick={{ fill: '#64748B', fontSize: 12 }}
                 tickFormatter={chartConfig.yAxisFormatter}
-<<<<<<< HEAD
-=======
-                {...(chartType === 'comparison' ? { domain: ['dataMin', 'dataMax'] } : {})}
->>>>>>> 964c6ae8
                 label={{
                   value: chartConfig.yAxisLabel,
                   angle: -90,
                   position: 'insideLeft',
                   style: { textAnchor: 'middle', fill: '#64748B', fontSize: '12px' },
                 }}
-                {...(chartType === 'comparison'
-                  ? { domain: ['dataMin', 'dataMax'] as [string, string] }
-                  : { dataKey: chartConfig.dataKey })}
               />
               <RechartsTooltip
                 contentStyle={{
