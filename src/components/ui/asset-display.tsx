--- conflicted
+++ resolved
@@ -175,15 +175,10 @@
               {content}
             </Button>
           </TooltipTrigger>
-<<<<<<< HEAD
           <TooltipContent className="border border-[var(--divider-line)] bg-[var(--surface-card)] text-[var(--text-primary)] shadow-lg shadow-black/10">
-            <p>View {asset.name || asset.symbol} on Etherscan</p>
-=======
-          <TooltipContent>
             <p>
               View {asset.name || asset.symbol} on {explorer.name}
             </p>
->>>>>>> 8abac78a
           </TooltipContent>
         </Tooltip>
       )
