--- conflicted
+++ resolved
@@ -12,10 +12,6 @@
   Vault,
   Vote,
 } from 'lucide-react'
-<<<<<<< HEAD
-=======
-import { useMemo } from 'react'
->>>>>>> 0678758f
 import { useProtocolTVL } from '@/features/leverage-tokens/hooks/useProtocolTVL'
 import { features } from '@/lib/config/features'
 import { formatCurrency } from '@/lib/utils/formatting'
@@ -24,7 +20,6 @@
 import { ModeToggle } from './mode-toggle'
 import { Skeleton } from './ui/skeleton'
 import { Toaster } from './ui/sonner'
-import { Skeleton } from './ui/skeleton'
 import { type NavigationItem, VerticalNavbar } from './VerticalNavbar'
 import { WalletConnectButton } from './WalletConnectButton'
 
@@ -123,15 +118,11 @@
 export function MainLayout({ children }: MainLayoutProps) {
   const location = useLocation()
   const navigate = useNavigate()
-<<<<<<< HEAD
   const {
     tvlUsd,
     isLoading: isProtocolTvlLoading,
     isError: isProtocolTvlError,
   } = useProtocolTVL()
-=======
-  const { tvlUsd, isLoading: isProtocolTvlLoading, isError: isProtocolTvlError } = useProtocolTVL()
->>>>>>> 0678758f
 
   const platformTVL = useMemo(() => {
     if (isProtocolTvlLoading) {
