--- conflicted
+++ resolved
@@ -13,27 +13,6 @@
   return (
     <div className="space-y-6 text-center">
       <div className="flex flex-col items-center">
-<<<<<<< HEAD
-        <div className="mb-4 flex h-16 w-16 items-center justify-center rounded-full bg-[color-mix(in_srgb,var(--state-error-text) 20%,transparent)]">
-          <AlertTriangle className="h-8 w-8 text-[var(--state-error-text)]" />
-        </div>
-        <h3 className="mb-2 text-lg font-medium text-[var(--text-primary)]">Redemption Failed</h3>
-        <p className="mx-auto max-w-sm text-[var(--text-secondary)]">
-          {error || 'Something went wrong with your redemption. Please try again.'}
-        </p>
-      </div>
-
-      <div className="flex space-x-3">
-        <Button
-          onClick={onRetry}
-          variant="outline"
-          className="flex-1 border-[var(--divider-line)] text-[var(--text-secondary)] transition-colors hover:bg-[color-mix(in_srgb,var(--surface-elevated) 35%,transparent)] hover:text-[var(--text-primary)]"
-        >
-          Try Again
-        </Button>
-        <Button onClick={onClose} variant="gradient" className="flex-1">
-          Close
-=======
         <div className="w-16 h-16 bg-red-500/20 rounded-full flex items-center justify-center mb-4">
           {icon}
         </div>
@@ -53,7 +32,6 @@
         )}
         <Button onClick={onClose} variant="gradient" className={showRetry ? 'flex-1' : 'w-full'}>
           {showRetry ? 'Close' : 'OK'}
->>>>>>> 8abac78a
         </Button>
       </div>
     </div>
