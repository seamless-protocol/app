import { Percent, Settings, TrendingDown } from 'lucide-react'
import { useId } from 'react'
import { cn } from '@/lib/utils/cn'
import { Alert } from '../../../../components/ui/alert'
import { Button } from '../../../../components/ui/button'
import { Card } from '../../../../components/ui/card'
import { Input } from '../../../../components/ui/input'
import { Skeleton } from '../../../../components/ui/skeleton'
import {
  AMOUNT_PERCENTAGE_PRESETS,
  MIN_REDEEM_AMOUNT_DISPLAY,
  SLIPPAGE_PRESETS_PERCENT_DISPLAY,
} from '../../constants'

type OutputAssetId = 'collateral' | 'debt'

interface Token {
  symbol: string
  name: string
  balance: string
  price: number
  logo?: string
}

interface Asset {
  id: OutputAssetId
  symbol: string
  name: string
  price: number
}

interface LeverageTokenConfig {
  symbol: string
  name: string
  leverageRatio: number
  collateralAsset: {
    symbol: string
    name: string
    address: string
    decimals: number
  }
}

interface EarningsDisplay {
  mintedDebt?: number
  mintedCollateral?: number
  mintedUsd?: number
  earnedDebt?: number
  earnedUsd?: number
}

interface InputStepProps {
  selectedToken: Token
  availableAssets: Array<Asset>
  amount: string
  redemptionFee?: bigint | undefined
  onAmountChange: (value: string) => void
  onPercentageClick: (percentage: number) => void
  selectedAssetId: OutputAssetId
  onAssetChange: (asset: OutputAssetId) => void
  showAdvanced: boolean
  onToggleAdvanced: () => void
  slippage: string
  onSlippageChange: (value: string) => void
  isLeverageTokenBalanceLoading: boolean
  isUsdPriceLoading: boolean
  isCalculating: boolean
  isAllowanceLoading: boolean
  isApproving: boolean
  isRedemptionFeeLoading?: boolean | undefined

  // Calculations
  expectedAmount: string
  selectedAssetSymbol: string
  earnings: EarningsDisplay
  debtSymbol: string
  collateralSymbol: string
  isUserMetricsLoading: boolean
  disabledAssets?: Array<OutputAssetId>
  canProceed: boolean
  needsApproval: boolean
  isConnected: boolean
  onApprove: () => void
  error?: string | undefined
  leverageTokenConfig: LeverageTokenConfig

  // Warning
  isBelowMinimum?: boolean | undefined
}

export function InputStep({
  selectedToken,
  availableAssets,
  amount,
  onAmountChange,
  onPercentageClick,
  selectedAssetId,
  onAssetChange,
  showAdvanced,
  onToggleAdvanced,
  slippage,
  onSlippageChange,
  isLeverageTokenBalanceLoading,
  isUsdPriceLoading,
  isCalculating,
  isAllowanceLoading,
  isApproving,
  expectedAmount,
  selectedAssetSymbol,
  earnings,
  debtSymbol,
  collateralSymbol,
  isUserMetricsLoading,
  disabledAssets = [],
  canProceed,
  needsApproval,
  isConnected,
  onApprove,
  error,
  leverageTokenConfig,
  redemptionFee,
  isRedemptionFeeLoading,
  isBelowMinimum,
}: InputStepProps) {
  const redeemAmountId = useId()

  const formatAssetValue = (value: number, symbol: string) =>
    `${value.toLocaleString('en-US', {
      minimumFractionDigits: 2,
      maximumFractionDigits: 6,
    })} ${symbol}`

  const formatUsdValue = (value: number) =>
    `${value < 0 ? '-' : ''}$${Math.abs(value).toLocaleString('en-US', {
      minimumFractionDigits: 2,
      maximumFractionDigits: 2,
    })}`

  const hasMintedDebt =
    typeof earnings.mintedDebt === 'number' && Number.isFinite(earnings.mintedDebt)
  const hasMintedCollateral =
    typeof earnings.mintedCollateral === 'number' && Number.isFinite(earnings.mintedCollateral)
  const hasMintedUsd = typeof earnings.mintedUsd === 'number' && Number.isFinite(earnings.mintedUsd)

  const mintedPrimary = hasMintedDebt
    ? formatAssetValue(earnings.mintedDebt as number, debtSymbol)
    : hasMintedCollateral
      ? formatAssetValue(earnings.mintedCollateral as number, collateralSymbol)
      : undefined

  const mintedUsd = hasMintedUsd ? formatUsdValue(earnings.mintedUsd as number) : undefined

  const hasEarnedDebt =
    typeof earnings.earnedDebt === 'number' && Number.isFinite(earnings.earnedDebt)
  const hasEarnedUsd = typeof earnings.earnedUsd === 'number' && Number.isFinite(earnings.earnedUsd)

  const earnedDebtValue = hasEarnedDebt ? (earnings.earnedDebt as number) : 0
  const earnedDisplay = hasEarnedDebt
    ? formatAssetValue(earnedDebtValue, debtSymbol)
    : hasEarnedUsd
      ? formatUsdValue(earnings.earnedUsd as number)
      : undefined

  const totalEarnedClass =
    hasEarnedDebt || hasEarnedUsd
      ? (hasEarnedDebt ? earnedDebtValue : (earnings.earnedUsd as number)) >= 0
        ? 'text-[var(--state-success-text)]'
        : 'text-[var(--state-error-text)]'
      : 'text-muted-foreground'

  const earnedUsd = hasEarnedUsd ? formatUsdValue(earnings.earnedUsd as number) : undefined
  const showEarnedUsdSecondary = hasEarnedDebt && earnedUsd

  const balanceFloat = parseFloat(selectedToken.balance)
  const pricePerToken = balanceFloat > 0 ? selectedToken.price / balanceFloat : 0

  return (
    <div className="space-y-6">
      <Card variant="gradient" className="gap-0 border border-border bg-card p-4">
        <h4 className="mb-3 text-sm font-medium text-foreground">Your Position</h4>
        <div className="grid grid-cols-2 gap-4 text-sm">
          <div>
            <span className="block text-secondary-foreground">Leverage Tokens</span>
            <span className="font-medium text-foreground">
              {isLeverageTokenBalanceLoading ? (
                <Skeleton className="inline-block h-4 w-16" />
              ) : (
                selectedToken.balance
              )}
            </span>
          </div>
          <div>
            <span className="block text-secondary-foreground">Current Value</span>
            <span className="font-medium text-foreground">
              {isUsdPriceLoading ? (
                <Skeleton className="inline-block h-4 w-20" />
              ) : (
                `$${selectedToken.price.toLocaleString('en-US', {
                  minimumFractionDigits: 2,
                  maximumFractionDigits: 2,
                })}`
              )}
            </span>
          </div>
          <div>
            <span className="block text-secondary-foreground">Total Earned</span>
            {isUserMetricsLoading ? (
              <Skeleton className="inline-block h-4 w-20" />
            ) : earnedDisplay ? (
              <div className="flex items-center gap-2">
                <span className={cn('font-medium', totalEarnedClass)}>{earnedDisplay}</span>
                {showEarnedUsdSecondary ? (
                  <span className="text-xs text-secondary-foreground">({earnedUsd})</span>
                ) : null}
              </div>
            ) : (
              <span className="font-medium text-muted-foreground">$N/A</span>
            )}
          </div>
          <div>
            <span className="block text-secondary-foreground">Originally Minted</span>
            {isUserMetricsLoading ? (
              <Skeleton className="inline-block h-4 w-20" />
            ) : mintedPrimary ? (
              <div className="flex items-center gap-2">
                <span className="font-medium text-foreground">{mintedPrimary}</span>
                {mintedUsd ? (
                  <span className="text-xs text-secondary-foreground">({mintedUsd})</span>
                ) : null}
              </div>
            ) : (
              <span className="font-medium text-muted-foreground">$N/A</span>
            )}
          </div>
        </div>
      </Card>

      <div className="space-y-4">
        <div className="flex items-center justify-between">
          <label htmlFor={redeemAmountId} className="text-sm font-medium text-foreground">
            Redemption Amount (Tokens)
          </label>
          <div className="text-xs text-secondary-foreground">
            Available:{' '}
            {isLeverageTokenBalanceLoading ? (
              <Skeleton className="inline-block h-3 w-16" />
            ) : (
              `${selectedToken.balance} tokens`
            )}
          </div>
        </div>

        <Card variant="gradient" className="gap-0 border border-border bg-card p-4">
          <div className="mb-3 flex items-center justify-between">
            <div className="flex-1">
              <Input
                id={redeemAmountId}
                type="text"
                placeholder="0"
                value={amount}
                onChange={(e) => onAmountChange(e.target.value)}
                className="h-auto border-0 bg-transparent px-3 text-2xl font-medium text-foreground focus:ring-0 focus:ring-offset-0"
              />
              <div className="mt-1 text-xs text-secondary-foreground">
                {isUsdPriceLoading ? (
                  <Skeleton className="h-4 w-20" />
                ) : (
                  `≈ $${(parseFloat(amount || '0') * pricePerToken).toLocaleString('en-US', {
                    minimumFractionDigits: 2,
                    maximumFractionDigits: 2,
                  })}`
                )}
              </div>
            </div>

            <div className="ml-4 flex items-center space-x-2">
              <div className="flex h-6 w-6 items-center justify-center rounded-full bg-accent">
                <TrendingDown className="h-3 w-3 text-brand-purple" />
              </div>
              <span className="text-sm font-medium text-foreground">Tokens</span>
            </div>
          </div>

          <div className="flex items-center justify-between">
            <div className="flex space-x-2">
              {AMOUNT_PERCENTAGE_PRESETS.map((percentage) => (
                <Button
                  key={percentage}
                  variant="outline"
                  size="sm"
                  onClick={() => onPercentageClick(percentage)}
                  className="h-7 border border-border px-2 text-xs text-secondary-foreground transition-colors hover:bg-accent hover:text-foreground"
                >
                  {percentage === 100 ? 'MAX' : `${percentage}%`}
                </Button>
              ))}
            </div>

            <Button
              variant="ghost"
              size="sm"
              onClick={onToggleAdvanced}
              className="text-brand-purple transition-colors hover:text-[color-mix(in_srgb,var(--brand-secondary) 85%,black 15%)]"
            >
              <Settings className="mr-1 h-4 w-4 text-[inherit]" />
              Advanced
            </Button>
          </div>
        </Card>

        {showAdvanced && (
          <Card variant="gradient" className="gap-0 border border-border bg-card p-4">
            <div className="flex items-center justify-between">
              <div className="text-xs font-medium text-foreground">Slippage Tolerance</div>
              <div className="flex items-center space-x-2">
                {SLIPPAGE_PRESETS_PERCENT_DISPLAY.map((value) => (
                  <Button
                    key={value}
                    variant={slippage === value ? 'default' : 'outline'}
                    size="sm"
                    onClick={() => onSlippageChange(value)}
                    className={cn(
                      'h-8 px-3 text-xs transition-colors',
                      slippage === value
                        ? 'border border-[var(--brand-secondary)] bg-[var(--brand-secondary)] text-[var(--primary-foreground)] hover:bg-[color-mix(in_srgb,var(--brand-secondary) 85%,black 15%)]'
                        : 'border border-border text-secondary-foreground hover:bg-accent hover:text-foreground',
                    )}
                  >
                    {value}%
                  </Button>
                ))}
                <div className="flex items-center space-x-1">
                  <Input
                    type="text"
                    value={slippage}
                    onChange={(e) => onSlippageChange(e.target.value)}
                    className="h-8 w-16 border border-border bg-[var(--input-background)] text-center text-xs text-foreground"
                    placeholder="0.5"
                  />
                  <Percent className="h-3 w-3 text-muted-foreground" />
                </div>
              </div>
            </div>
          </Card>
        )}
      </div>

      <div className="space-y-4">
        <div className="text-sm font-medium text-foreground">Redeem to</div>
        <div className="flex space-x-3">
          {availableAssets.map((asset) => (
            <Button
              key={asset.id}
              variant={selectedAssetId === asset.id ? 'default' : 'outline'}
              onClick={() => onAssetChange(asset.id)}
              disabled={disabledAssets.includes(asset.id)}
              className={cn(
                'flex-1 transition-colors',
                selectedAssetId === asset.id
                  ? 'border border-[var(--brand-secondary)] bg-[var(--brand-secondary)] text-[var(--primary-foreground)] hover:bg-[color-mix(in_srgb,var(--brand-secondary) 85%,black 15%)]'
                  : 'border border-border text-secondary-foreground hover:bg-accent hover:text-foreground',
                disabledAssets.includes(asset.id) && 'cursor-not-allowed opacity-50',
              )}
            >
              {asset.symbol}
            </Button>
          ))}
        </div>
      </div>

      <Card variant="gradient" className="gap-2 border border-border bg-card p-4">
        <h4 className="mb-3 text-sm font-medium text-foreground">Transaction Summary</h4>
        <div className="space-y-2 text-sm">
          <div className="flex justify-between">
            <span className="text-secondary-foreground">Redeem Amount</span>
            <span className="text-foreground">
              {amount || '0'} {selectedToken.symbol}
            </span>
          </div>
          <div className="flex justify-between">
            <span className="text-secondary-foreground">Redemption Fee</span>
            <span className="text-foreground">
              {isRedemptionFeeLoading ? (
                <Skeleton className="inline-block h-4 w-12" />
              ) : typeof redemptionFee === 'bigint' ? (
                `${Number(redemptionFee) / 100}%`
              ) : (
                <Skeleton className="inline-block h-4 w-12" />
              )}
            </span>
          </div>
          <div className="flex justify-between">
            <span className="text-secondary-foreground">Slippage Tolerance</span>
            <span className="text-foreground">{slippage}%</span>
          </div>
          <div className="flex justify-between">
            <span className="text-secondary-foreground">Approval Status</span>
            <span
              className={cn(
                needsApproval
                  ? 'text-[var(--state-warning-text)]'
                  : 'text-[var(--state-success-text)]',
              )}
            >
              {isAllowanceLoading ? (
                <Skeleton className="inline-block h-3 w-16" />
              ) : needsApproval ? (
                'Approval Required'
              ) : (
                'Approved'
              )}
            </span>
          </div>
          <div className="flex justify-between font-medium">
            <span className="text-foreground">You will receive</span>
            <span className="text-foreground">
              {isCalculating ? (
                <Skeleton className="inline-block h-4 w-24" />
              ) : (
                `${expectedAmount} ${selectedAssetSymbol}`
              )}
            </span>
          </div>
        </div>
      </Card>

      <div className="rounded-lg border border-border bg-card p-3">
        <div className="flex items-center text-sm text-secondary-foreground">
          <TrendingDown className="mr-2 h-4 w-4 text-[var(--state-warning-text)]" />
          <div>
            <p className="font-medium text-foreground">Redemption Fee</p>
            <p className="text-xs mt-1">
              {isRedemptionFeeLoading ? (
                <Skeleton className="inline-block h-3 w-48" />
              ) : typeof redemptionFee === 'bigint' ? (
                `A ${Number(redemptionFee) / 100}% redemption fee applies to cover rebalancing costs.`
              ) : (
                'A redemption fee applies to cover rebalancing costs.'
              )}
            </p>
          </div>
        </div>
      </div>

      {error && <Alert type="error" title="Error" description={error} />}

<<<<<<< HEAD
=======
      {/* Warning Display */}
      {isBelowMinimum && (
        <Alert
          type="warning"
          title="Low Amount Warning"
          description={`The amount you're redeeming is below the recommended minimum of ${MIN_REDEEM_AMOUNT_DISPLAY}. Gas costs may exceed the transaction value.`}
        />
      )}

      {/* Action Button */}
>>>>>>> ba7689d2
      <Button
        onClick={onApprove}
        disabled={!canProceed}
        variant="gradient"
        size="lg"
        className="w-full font-medium"
      >
        {!isConnected
          ? 'Connect Wallet'
          : !canProceed && parseFloat(amount || '0') === 0
            ? 'Enter an amount'
            : !canProceed && parseFloat(amount || '0') > parseFloat(selectedToken.balance)
              ? 'Insufficient tokens'
              : isCalculating
                ? 'Calculating...'
                : isAllowanceLoading
                  ? 'Checking allowance...'
                  : isApproving
                    ? 'Approving...'
                    : needsApproval
                      ? `Approve ${selectedToken.symbol}`
                      : `Redeem ${leverageTokenConfig.symbol}`}
      </Button>
    </div>
  )
}<|MERGE_RESOLUTION|>--- conflicted
+++ resolved
@@ -444,8 +444,6 @@
 
       {error && <Alert type="error" title="Error" description={error} />}
 
-<<<<<<< HEAD
-=======
       {/* Warning Display */}
       {isBelowMinimum && (
         <Alert
@@ -456,7 +454,6 @@
       )}
 
       {/* Action Button */}
->>>>>>> ba7689d2
       <Button
         onClick={onApprove}
         disabled={!canProceed}
