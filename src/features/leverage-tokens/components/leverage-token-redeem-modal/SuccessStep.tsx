--- conflicted
+++ resolved
@@ -54,19 +54,11 @@
             <span className="text-[var(--text-secondary)]">Transaction</span>
             <button
               type="button"
-<<<<<<< HEAD
-              onClick={() => window.open(`https://basescan.org/tx/${transactionHash}`, '_blank')}
-              className="flex items-center text-[var(--brand-secondary)] underline-offset-2 transition-colors hover:text-[color-mix(in_srgb,var(--brand-secondary) 85%,black 15%)] hover:underline"
-            >
-              View on Basescan
-              <ExternalLink className="ml-1 h-3 w-3" />
-=======
               onClick={() => window.open(txUrl, '_blank')}
               className="text-purple-400 hover:underline flex items-center"
             >
               View on {explorer.name}
               <ExternalLink className="h-3 w-3 ml-1" />
->>>>>>> 8abac78a
             </button>
           </div>
         </div>
