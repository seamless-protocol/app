--- conflicted
+++ resolved
@@ -1,13 +1,9 @@
 import { motion } from 'framer-motion'
 import { ChevronDown, ChevronUp, ExternalLink } from 'lucide-react'
-<<<<<<< HEAD
-import { type ComponentType, type CSSProperties, useState } from 'react'
+import { type CSSProperties, useState } from 'react'
 import { cn } from '@/lib/utils/cn'
-=======
-import { useState } from 'react'
 import type { Address } from 'viem'
 import { useAccount } from 'wagmi'
->>>>>>> 61e86864
 import { Badge } from '../../../components/ui/badge'
 import { Card, CardContent, CardHeader } from '../../../components/ui/card'
 import {
@@ -21,12 +17,8 @@
   title: string
   description: string
   url: string
-<<<<<<< HEAD
-  icon: ComponentType<{ className?: string }>
-=======
   getUrl?: (ctx: { address?: Address }) => string
   icon: React.ComponentType<{ className?: string }>
->>>>>>> 61e86864
   badge: {
     text: string
     color:
