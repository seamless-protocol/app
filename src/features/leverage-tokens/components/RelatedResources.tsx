--- conflicted
+++ resolved
@@ -1,13 +1,10 @@
 import { motion } from 'framer-motion'
 import { ChevronDown, ChevronUp, ExternalLink } from 'lucide-react'
-<<<<<<< HEAD
-import { type ComponentType, type CSSProperties, useState } from 'react'
-import { cn } from '@/lib/utils/cn'
-=======
+import type { ComponentType, CSSProperties } from 'react'
 import { useState } from 'react'
 import type { Address } from 'viem'
 import { useAccount } from 'wagmi'
->>>>>>> 8abac78a
+import { cn } from '@/lib/utils/cn'
 import { Badge } from '../../../components/ui/badge'
 import { Card, CardContent, CardHeader } from '../../../components/ui/card'
 import {
@@ -21,12 +18,8 @@
   title: string
   description: string
   url: string
-<<<<<<< HEAD
   icon: ComponentType<{ className?: string }>
-=======
   getUrl?: (ctx: { address?: Address }) => string
-  icon: React.ComponentType<{ className?: string }>
->>>>>>> 8abac78a
   badge: {
     text: string
     color:
