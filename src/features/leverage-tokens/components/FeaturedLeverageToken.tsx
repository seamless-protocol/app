import { motion } from 'framer-motion'
import { Zap } from 'lucide-react'
import type { APYBreakdownData } from '@/components/APYBreakdown'
import { formatAPY, formatPercentage } from '@/lib/utils/formatting'
import { AssetDisplay } from '../../../components/ui/asset-display'
import { Badge } from '../../../components/ui/badge'
import { Card, CardContent } from '../../../components/ui/card'
import { Skeleton } from '../../../components/ui/skeleton'
import type { LeverageToken } from './leverage-token-table'

export type { LeverageToken }

interface FeaturedLeverageTokenProps {
  token: LeverageToken
  onClick?: (token: LeverageToken) => void
  className?: string
  apyData?: APYBreakdownData | undefined
  isApyLoading?: boolean
  isApyError?: boolean | undefined
}

export function FeaturedLeverageToken({
  token,
  onClick,
  className = '',
  apyData,
  isApyLoading = false,
  isApyError = false,
}: FeaturedLeverageTokenProps) {
  const handleClick = () => {
    onClick?.(token)
  }

  return (
    <motion.div
      initial={{ opacity: 0, y: 20 }}
      animate={{ opacity: 1, y: 0 }}
      transition={{ duration: 0.3 }}
      className={className}
    >
      <Card
        className="w-full min-w-0 cursor-pointer transform transition-all duration-300 border border-border bg-card hover:border-border hover:bg-accent "
        onClick={handleClick}
      >
        <CardContent className="p-3 sm:p-4">
          {/* Header with Asset Display and Rank Badge */}
          <div className="flex items-center justify-between mb-3 min-w-0">
            <div className="flex items-center space-x-2 min-w-0 flex-1">
              <div className="flex -space-x-1 flex-shrink-0">
                <AssetDisplay asset={token.collateralAsset} size="sm" variant="logo-only" />
                <AssetDisplay asset={token.debtAsset} size="sm" variant="logo-only" />
              </div>
              <h3 className="font-medium text-sm truncate min-w-0 text-[var(--text-primary)]">
                {token.name}
              </h3>
            </div>
            {token.rank && (
              <Badge className="text-xs flex-shrink-0 border-[color-mix(in_srgb,var(--tag-warning-text)_25%,transparent)] bg-[var(--tag-warning-bg)] text-[var(--tag-warning-text)]">
                #{token.rank}
              </Badge>
            )}
          </div>

          {/* Stats Grid */}
          <div className="space-y-2">
            {/* APY Row */}
            <div className="flex justify-between items-center">
              <span className="text-sm text-[var(--text-secondary)]">APY</span>
              {isApyError ? (
                <span className="text-[var(--text-muted)] font-medium">N/A</span>
              ) : isApyLoading || !apyData ? (
                <Skeleton className="h-4 w-16" />
              ) : (
                <span className="text-[var(--state-success-text)] font-medium">
                  {formatAPY(apyData.totalAPY, 2)}
                </span>
              )}
            </div>

            {/* Reward APR Row */}
            <div className="flex justify-between items-center">
              <span className="text-sm text-[var(--text-secondary)]">Reward APR</span>
              {isApyError ? (
                <span className="text-[var(--text-muted)] font-medium">N/A</span>
              ) : isApyLoading || !apyData ? (
                <Skeleton className="h-4 w-16" />
              ) : (
                <span className="text-[var(--accent-1)] font-medium">
                  {formatPercentage(apyData.rewardsAPR, { decimals: 2 })}
                </span>
              )}
            </div>

            {/* Points Row */}
            <div className="flex justify-between items-center">
              <span className="text-sm text-[var(--text-secondary)]">Points</span>
              {isApyError ? (
                <span className="text-[var(--text-muted)] font-medium">N/A</span>
              ) : isApyLoading || !apyData ? (
                <Skeleton className="h-4 w-16" />
              ) : (
                <span className="font-medium text-[var(--state-warning-text)]">
                  {`${apyData.points.toLocaleString()} x`}
                </span>
              )}
            </div>

            {/* Leverage Row with Divider */}
            <div className="flex justify-between items-center pt-2 border-t border-[var(--divider-line)]">
              <span className="text-sm text-[var(--text-secondary)]">Leverage</span>
              <span className="font-medium text-[var(--brand-secondary)]">
                {token.leverageRatio}x
              </span>
            </div>
          </div>
        </CardContent>
      </Card>
    </motion.div>
  )
}

interface FeaturedLeverageTokensProps {
  tokens: Array<LeverageToken>
  onTokenClick?: (token: LeverageToken) => void
  className?: string
  apyDataMap?: Map<string, APYBreakdownData> | undefined
  isApyLoading?: boolean
  isApyError?: boolean
}

export function FeaturedLeverageTokens({
  tokens,
  onTokenClick,
  className = '',
  apyDataMap,
  isApyLoading,
  isApyError,
}: FeaturedLeverageTokensProps) {
  return (
    <motion.div
      className={`space-y-4 ${className}`}
      initial={{ opacity: 0, y: 20 }}
      animate={{ opacity: 1, y: 0 }}
      transition={{ duration: 0.5 }}
    >
      {/* Section Header */}
      <div className="flex items-center justify-between">
<<<<<<< HEAD
        <h2 className="text-xl font-semibold text-[var(--text-primary)] flex items-center space-x-2">
          <Zap className="h-5 w-5 text-[var(--state-warning-text)]" />
          <span>Featured High-Reward Tokens</span>
        </h2>
        <Badge
          variant="outline"
          className="border-[color-mix(in_srgb,var(--tag-warning-text)_25%,transparent)] bg-[var(--tag-warning-bg)] text-[var(--tag-warning-text)]"
        >
          Top Rewards
        </Badge>
=======
        <h2 className="text-xl font-semibold text-white flex items-center space-x-2">
          <Zap className="h-5 w-5 text-yellow-400" />
          <span>Featured</span>
        </h2>
>>>>>>> 8abac78a
      </div>

      {/* Cards Grid */}
      <div className="grid grid-cols-1 sm:grid-cols-2 xl:grid-cols-3 gap-3 sm:gap-4 w-full">
        {tokens.map((token, index) => (
          <FeaturedLeverageToken
            key={token.address}
            token={{
              ...token,
              rank: index + 1,
            }}
            apyData={apyDataMap?.get(token.address)}
            isApyLoading={isApyLoading ?? false}
            isApyError={
              isApyError ||
              (!isApyLoading && apyDataMap !== undefined && !apyDataMap.has(token.address))
            }
            {...(onTokenClick && { onClick: onTokenClick })}
          />
        ))}
      </div>
    </motion.div>
  )
}<|MERGE_RESOLUTION|>--- conflicted
+++ resolved
@@ -145,23 +145,10 @@
     >
       {/* Section Header */}
       <div className="flex items-center justify-between">
-<<<<<<< HEAD
         <h2 className="text-xl font-semibold text-[var(--text-primary)] flex items-center space-x-2">
           <Zap className="h-5 w-5 text-[var(--state-warning-text)]" />
-          <span>Featured High-Reward Tokens</span>
-        </h2>
-        <Badge
-          variant="outline"
-          className="border-[color-mix(in_srgb,var(--tag-warning-text)_25%,transparent)] bg-[var(--tag-warning-bg)] text-[var(--tag-warning-text)]"
-        >
-          Top Rewards
-        </Badge>
-=======
-        <h2 className="text-xl font-semibold text-white flex items-center space-x-2">
-          <Zap className="h-5 w-5 text-yellow-400" />
           <span>Featured</span>
         </h2>
->>>>>>> 8abac78a
       </div>
 
       {/* Cards Grid */}
