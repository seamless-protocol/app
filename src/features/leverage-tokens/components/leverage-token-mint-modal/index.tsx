import { useQueryClient } from '@tanstack/react-query'
import { useCallback, useEffect, useMemo, useState } from 'react'
import { toast } from 'sonner'
import { formatUnits } from 'viem'
import {
  useAccount,
  useConfig,
  usePublicClient,
  useSwitchChain,
  useWaitForTransactionReceipt,
} from 'wagmi'
import { parseMintedSharesFromReceipt } from '@/features/leverage-tokens/utils/receipt'
import { useGA, useTransactionGA } from '@/lib/config/ga4.config'
import type { SupportedChainId } from '@/lib/contracts/addresses'
import { captureTxError } from '@/lib/observability/sentry'
import { MultiStepModal, type StepConfig } from '../../../../components/multi-step-modal'
import { BASE_WETH, ETH_SENTINEL, getContractAddresses } from '../../../../lib/contracts/addresses'
import { useTokenAllowance } from '../../../../lib/hooks/useTokenAllowance'
import { useTokenApprove } from '../../../../lib/hooks/useTokenApprove'
import { useTokenBalance } from '../../../../lib/hooks/useTokenBalance'
import { useUsdPrices } from '../../../../lib/prices/useUsdPrices'
import { formatTokenAmountFromBase } from '../../../../lib/utils/formatting'
import {
  DEFAULT_SLIPPAGE_PERCENT_DISPLAY,
  MIN_MINT_AMOUNT_DISPLAY,
  TOKEN_AMOUNT_DISPLAY_DECIMALS,
} from '../../constants'
import { useDebtToCollateralQuote } from '../../hooks/mint/useDebtToCollateralQuote'
import { useMintForm } from '../../hooks/mint/useMintForm'
import { useMintPlanPreview } from '../../hooks/mint/useMintPlanPreview'
import { useMintSteps } from '../../hooks/mint/useMintSteps'
import { useMintWrite } from '../../hooks/mint/useMintWrite'
import { useSlippage } from '../../hooks/mint/useSlippage'
import { useLeverageTokenFees } from '../../hooks/useLeverageTokenFees'
import { useLeverageTokenState } from '../../hooks/useLeverageTokenState'
import { getLeverageTokenConfig } from '../../leverageTokens.config'
import { invalidateLeverageTokenQueries } from '../../utils/invalidation'
import { ApproveStep } from './ApproveStep'
import { ConfirmStep } from './ConfirmStep'
import { ErrorStep } from './ErrorStep'
// Import step components
import { InputStep } from './InputStep'
import { PendingStep } from './PendingStep'
import { SuccessStep } from './SuccessStep'

interface Token {
  symbol: string
  name: string
  balance: string
  price: number
  logo?: string
}

interface LeverageTokenMintModalProps {
  isOpen: boolean
  onClose: () => void
  leverageTokenAddress: `0x${string}` // Token address to look up config
  userAddress?: `0x${string}` // Optional user address - if not provided, will use useAccount
}

// Hoisted to avoid re-creating on every render
const MINT_STEPS: Array<StepConfig> = [
  { id: 'userInput', label: 'User Input', progress: 33, isUserAction: true },
  { id: 'approve', label: 'Approve', progress: 67, isUserAction: true },
  { id: 'confirm', label: 'Confirm', progress: 100, isUserAction: true },
  { id: 'pending', label: 'Processing', progress: 100, isUserAction: false },
  { id: 'success', label: 'Success', progress: 100, isUserAction: false },
  { id: 'error', label: 'Error', progress: 100, isUserAction: false },
]

export function LeverageTokenMintModal({
  isOpen,
  onClose,
  leverageTokenAddress,
  userAddress: propUserAddress,
}: LeverageTokenMintModalProps) {
  const { trackLeverageTokenMinted, trackTransactionError } = useTransactionGA()
  const analytics = useGA()

  // Get leverage token configuration by address
  const leverageTokenConfig = getLeverageTokenConfig(leverageTokenAddress)

  // Early return if no configuration found
  if (!leverageTokenConfig) {
    throw new Error(`No configuration found for token address: ${leverageTokenAddress}`)
  }

  // Get user account information
  const { address: hookUserAddress, isConnected, chainId: connectedChainId } = useAccount()
  const { switchChainAsync } = useSwitchChain()
  const wagmiConfig = useConfig()
  const publicClient = usePublicClient({ chainId: leverageTokenConfig.chainId })
  const queryClient = useQueryClient()
  const userAddress = propUserAddress || hookUserAddress

  // Get leverage router address for allowance check
  const contractAddresses = getContractAddresses(leverageTokenConfig.chainId)
  const leverageRouterAddress = contractAddresses.leverageRouterV2
  // manager address not needed for mint plan preview anymore

  // Fetch leverage token fees
  const { data: fees, isLoading: isFeesLoading } = useLeverageTokenFees(leverageTokenAddress)

  // Fetch leverage token state (current supply)
  const { data: leverageTokenState } = useLeverageTokenState(
    leverageTokenAddress,
    leverageTokenConfig.chainId,
  )

  // Get real wallet balance for collateral asset
  const {
    balance: collateralBalance,
    isLoading: isCollateralBalanceLoading,
    refetch: refetchCollateralBalance,
  } = useTokenBalance({
    tokenAddress: leverageTokenConfig.collateralAsset.address,
    userAddress: userAddress as `0x${string}`,
    chainId: leverageTokenConfig.chainId,
    enabled: Boolean(userAddress && isConnected),
  })

  // Track user's leverage token balance for immediate holdings refresh after mint
  const { refetch: refetchLeverageTokenBalance } = useTokenBalance({
    tokenAddress: leverageTokenAddress,
    userAddress: userAddress as `0x${string}`,
    chainId: leverageTokenConfig.chainId,
    enabled: Boolean(userAddress && isConnected),
  })

  // Get USD prices for collateral and debt assets
  const { data: usdPriceMap, isLoading: isUsdPriceLoading } = useUsdPrices({
    chainId: leverageTokenConfig.chainId,
    addresses: [leverageTokenConfig.collateralAsset.address, leverageTokenConfig.debtAsset.address],
    enabled: Boolean(
      leverageTokenConfig.collateralAsset.address && leverageTokenConfig.debtAsset.address,
    ),
  })

  // USD prices
  const collateralUsdPrice =
    usdPriceMap?.[leverageTokenConfig.collateralAsset.address.toLowerCase()]
  const debtUsdPrice = usdPriceMap?.[leverageTokenConfig.debtAsset.address.toLowerCase()]

  // Format balance for display
  const collateralBalanceFormatted = collateralBalance
    ? formatUnits(collateralBalance, leverageTokenConfig.collateralAsset.decimals)
    : '0'

  const {
    step: currentStep,
    toInput,
    toApprove,
    toConfirm,
    toPending,
    toSuccess,
    toError,
  } = useMintSteps('userInput')

  const [selectedToken, setSelectedToken] = useState<Token>({
    symbol: leverageTokenConfig.collateralAsset.symbol,
    name: leverageTokenConfig.collateralAsset.name,
    balance: collateralBalanceFormatted,
    price: collateralUsdPrice || 0, // Real-time USD price from CoinGecko
  })
  const { slippage, setSlippage, slippageBps } = useSlippage(DEFAULT_SLIPPAGE_PERCENT_DISPLAY)
  const [showAdvanced, setShowAdvanced] = useState(false)
  const [showBreakdown, _] = useState(false)
  // Derive expected tokens from preview data (no local state needed)
  const [transactionHash, setTransactionHash] = useState<`0x${string}` | undefined>(undefined)
  const [error, setError] = useState('')
  const [isRefreshingRoute, setIsRefreshingRoute] = useState(false)

  // Hooks: form, preview, allowance, execution
  const currentSupplyFormatted = leverageTokenState
    ? Number(formatUnits(leverageTokenState.totalSupply, leverageTokenConfig.decimals))
    : undefined

  const form = useMintForm({
    decimals: leverageTokenConfig.collateralAsset.decimals,
    walletBalanceFormatted: collateralBalanceFormatted,
    minAmountFormatted: MIN_MINT_AMOUNT_DISPLAY,
    ...(leverageTokenState && {
      currentSupply: currentSupplyFormatted,
    }),
    ...(leverageTokenConfig.supplyCap && {
      supplyCap: leverageTokenConfig.supplyCap,
    }),
  })

  const quoteDebtToCollateral = useDebtToCollateralQuote({
    chainId: leverageTokenConfig.chainId,
    ...(leverageRouterAddress ? { routerAddress: leverageRouterAddress } : {}),
    ...(leverageTokenConfig.swaps?.debtToCollateral
      ? { swap: leverageTokenConfig.swaps.debtToCollateral }
      : {}),
    slippageBps,
    requiresQuote: Boolean(leverageTokenConfig.swaps?.debtToCollateral),
    ...(contractAddresses.multicallExecutor
      ? { fromAddress: contractAddresses.multicallExecutor }
      : {}),
  })

  const planPreview = useMintPlanPreview({
    config: wagmiConfig,
    token: leverageTokenAddress,
    inputAsset: leverageTokenConfig.collateralAsset.address,
    equityInCollateralAsset: form.amountRaw,
    slippageBps,
    chainId: leverageTokenConfig.chainId,
    ...(quoteDebtToCollateral.quote ? { quote: quoteDebtToCollateral.quote } : {}),
    collateralUsdPrice,
    debtUsdPrice,
    collateralDecimals: leverageTokenConfig.collateralAsset.decimals,
    debtDecimals: leverageTokenConfig.debtAsset.decimals,
  })

  // USD estimates now derived inside useMintPlanPreview
  const expectedUsdOut = planPreview.expectedUsdOut
  const guaranteedUsdOut = planPreview.guaranteedUsdOut

  // Track receipt (declared before expectedTokens; effect declared below after expectedTokens)
  const receiptState = useWaitForTransactionReceipt({
    hash: transactionHash,
    chainId: leverageTokenConfig.chainId,
    confirmations: 1,
    query: { enabled: Boolean(transactionHash) },
  })

  // Build route/safety breakdown (best-effort)
  const breakdown = useMemo(() => {
    const plan = planPreview.plan
    const rows: Array<{ label: string; value: string }> = []
    if (!plan) return rows
    try {
      // Leverage multiple ~ expectedDebt / equityIn
      if (typeof plan.expectedDebt === 'bigint' && typeof plan.equityInInputAsset === 'bigint') {
        const eq = Number(
          formatUnits(plan.equityInInputAsset, leverageTokenConfig.collateralAsset.decimals),
        )
        const debt = Number(formatUnits(plan.expectedDebt, leverageTokenConfig.debtAsset.decimals))
        if (eq > 0 && Number.isFinite(eq) && Number.isFinite(debt)) {
          rows.push({ label: 'Leverage multiple', value: `×${(debt / eq).toFixed(2)}` })
        }
      }
      // Aggregator slippage (from UI setting)
      rows.push({ label: 'Aggregator slippage', value: `${slippageBps} bps` })
      // Planner margin (epsilon)
      const eps = leverageTokenConfig.planner?.epsilonBps ?? 10
      rows.push({ label: 'Planner safety', value: `${eps} bps` })
      // Route provider
      const provider = leverageTokenConfig.swaps?.debtToCollateral?.type ?? '—'
      rows.push({ label: 'Route provider', value: String(provider) })
      // MinOut vs Expected out (route floor)
      if (typeof plan.swapExpectedOut === 'bigint' && typeof plan.swapMinOut === 'bigint') {
        const exp = Number(
          formatUnits(plan.swapExpectedOut, leverageTokenConfig.collateralAsset.decimals),
        )
        const min = Number(
          formatUnits(plan.swapMinOut, leverageTokenConfig.collateralAsset.decimals),
        )
        if (exp > 0 && Number.isFinite(exp) && Number.isFinite(min)) {
          const bps = Math.max(0, Math.round((1 - min / exp) * 10000))
          rows.push({ label: 'Route minOut gap', value: `${bps} bps` })
        }
      }
      return rows
    } catch {
      return rows
    }
  }, [
    planPreview.plan,
    leverageTokenConfig.collateralAsset.decimals,
    leverageTokenConfig.debtAsset.decimals,
    leverageTokenConfig.planner?.epsilonBps,
    leverageTokenConfig.swaps?.debtToCollateral,
    slippageBps,
  ])

  // Impact warning on stable pairs (LST/WETH) if estimated or guaranteed falls below thresholds
  const impactWarning: string | undefined = useMemo(() => {
    if (expectedUsdOut === undefined || guaranteedUsdOut === undefined) return undefined
    const symbol = leverageTokenConfig.collateralAsset.symbol?.toLowerCase?.()
    const debtSym = leverageTokenConfig.debtAsset.symbol?.toLowerCase?.()
    const stable = (symbol === 'weeth' || symbol === 'wsteth') && debtSym === 'weth'
    if (!stable) return undefined
    const inputUsd = (parseFloat(form.amount || '0') || 0) * (collateralUsdPrice || 0)
    if (!(inputUsd > 0)) return undefined
    const expRatio = typeof expectedUsdOut === 'number' ? expectedUsdOut / inputUsd : 1
    const floorRatio = typeof guaranteedUsdOut === 'number' ? guaranteedUsdOut / inputUsd : 1
    if (floorRatio < 0.95)
      return 'Guaranteed outcome is more than 5% below input value for a stable pair.'
    if (expRatio < 0.97)
      return 'Estimated outcome is more than 3% below input value for a stable pair.'
    return undefined
  }, [
    leverageTokenConfig.collateralAsset.symbol,
    leverageTokenConfig.debtAsset.symbol,
    form.amount,
    collateralUsdPrice,
    expectedUsdOut,
    guaranteedUsdOut,
  ])

  const {
    isAllowanceLoading,
    needsApproval: needsApprovalFlag,
    approve: approveAction,
    isPending: isApprovingPending,
    isApproved: isApprovedFlag,
    error: approveErr,
    hash: approveHash,
  } = useApprovalFlow({
    tokenAddress: leverageTokenConfig.collateralAsset.address,
    ...(userAddress ? { owner: userAddress } : {}),
    ...(leverageRouterAddress ? { spender: leverageRouterAddress } : {}),
    ...(typeof form.amountRaw !== 'undefined' ? { amountRaw: form.amountRaw } : {}),
    decimals: leverageTokenConfig.collateralAsset.decimals,
    chainId: leverageTokenConfig.chainId,
  })

  const mintWrite = useMintWrite(
    userAddress && planPreview.plan
      ? {
          chainId: leverageTokenConfig.chainId as SupportedChainId,
          token: leverageTokenAddress,
          account: userAddress,
          plan: {
            inputAsset: planPreview.plan.inputAsset,
            equityInInputAsset: planPreview.plan.equityInInputAsset,
            minShares: planPreview.plan.minShares,
            calls: planPreview.plan.calls,
            expectedTotalCollateral: planPreview.plan.expectedTotalCollateral,
            expectedDebt: planPreview.plan.expectedDebt,
            flashLoanAmount: planPreview.plan.flashLoanAmount,
          },
        }
      : undefined,
  )

  // Step configuration (static once modal is opened)
  const steps = useMemo(() => {
    const hasAmount = parseFloat(form.amount || '0') > 0

    // If no amount entered yet, always show 3 steps
    if (!hasAmount) {
      return MINT_STEPS
    }

    // If amount is entered and approval is already done, show 2 steps
    if (!needsApprovalFlag) {
      return [
        { id: 'userInput', label: 'User Input', progress: 50, isUserAction: true },
        { id: 'confirm', label: 'Confirm', progress: 100, isUserAction: true },
        { id: 'pending', label: 'Processing', progress: 100, isUserAction: false },
        { id: 'success', label: 'Success', progress: 100, isUserAction: false },
        { id: 'error', label: 'Error', progress: 100, isUserAction: false },
      ]
    }

    // If amount is entered and approval is needed, show 3 steps
    return MINT_STEPS
  }, [form.amount, needsApprovalFlag]) // Include needsApprovalFlag dependency for proper step calculation

  // Reset state when modal opens
  const resetModal = useCallback(() => {
    toInput()
    form.setAmount('')
    setError('')
    setTransactionHash(undefined)

    // Track funnel step: mint modal opened
    analytics.funnelStep('mint_leverage_token', 'modal_opened', 1)
  }, [toInput, form.setAmount, analytics])

  useEffect(() => {
    if (isOpen) resetModal()
  }, [isOpen, resetModal])

  // View model for selected token: inject live balance/price when it's the collateral asset
  const selectedTokenView = useMemo(() => {
    if (selectedToken.symbol !== leverageTokenConfig.collateralAsset.symbol) return selectedToken
    return {
      ...selectedToken,
      balance: collateralBalanceFormatted,
      price: collateralUsdPrice || 0,
    }
  }, [
    selectedToken,
    leverageTokenConfig.collateralAsset.symbol,
    collateralBalanceFormatted,
    collateralUsdPrice,
  ])

  // Handle approval side-effects in one place
  useEffect(() => {
    if (currentStep !== 'approve') return
    if (isApprovedFlag) {
      toConfirm()
      return
    }
    if (approveErr) {
      setError(approveErr?.message || 'Approval failed. Please try again.')
      toError()
    }
  }, [isApprovedFlag, approveErr, currentStep, toConfirm, toError])

  const expectedTokens = useMemo(() => {
    const shares = planPreview.plan?.expectedShares
    return formatTokenAmountFromBase(
      shares,
      leverageTokenConfig.decimals,
      TOKEN_AMOUNT_DISPLAY_DECIMALS,
    )
  }, [planPreview.plan?.expectedShares, leverageTokenConfig.decimals])

<<<<<<< HEAD
  // Parse actual minted shares from receipt logs (typed util) and format for display
  const actualMintedTokens = useMemo(() => {
    const receipt = receiptState.data
    if (!receipt || !userAddress) return undefined
    const shares = parseMintedSharesFromReceipt({
      receipt,
      leverageTokenAddress,
      userAddress: userAddress as `0x${string}`,
    })
    if (typeof shares === 'bigint') {
      return formatTokenAmountFromBase(
        shares,
        leverageTokenConfig.decimals,
        TOKEN_AMOUNT_DISPLAY_DECIMALS,
      )
    }
    return undefined
  }, [receiptState.data, userAddress, leverageTokenAddress, leverageTokenConfig.decimals])

  // Receipt effect (after expectedTokens to satisfy dependency ordering)
=======
  // Debug logs removed

  // Receipt effect: transition to success/error once receipt resolves
>>>>>>> 91eae220
  useEffect(() => {
    if (!transactionHash) return
    if (receiptState.isError) {
      const errMsg = receiptState.error?.message || 'Transaction failed or timed out.'
      setError(errMsg)
      toError()
      return
    }
    if (receiptState.isSuccess) {
      void (async () => {
        // Ensure a paint so on-chain pending text can flash on instant receipts
        try {
          await new Promise<void>((resolve) => requestAnimationFrame(() => resolve()))
        } catch {}
        try {
          await invalidateLeverageTokenQueries(queryClient, {
            token: leverageTokenAddress,
            chainId: leverageTokenConfig.chainId,
            ...(userAddress ? { owner: userAddress as `0x${string}` } : {}),
            includeUser: true,
            refetchType: 'active',
          })
          refetchCollateralBalance?.()
          refetchLeverageTokenBalance?.()
        } catch {}
        const tokenSymbol = leverageTokenConfig.symbol
        const amount = form.amount
        const usdValue = (parseFloat(form.amount || '0') || 0) * (selectedToken.price || 0)
        trackLeverageTokenMinted(tokenSymbol, amount, usdValue)
        analytics.funnelStep('mint_leverage_token', 'transaction_completed', 3)
<<<<<<< HEAD
        toast.success('Leverage tokens minted successfully!', {
          description: `${form.amount} ${selectedToken.symbol} -> ${
            actualMintedTokens ? actualMintedTokens : `~${expectedTokens}`
          } ${leverageTokenConfig.symbol}`,
        })
=======
        // Success feedback is conveyed by the Success step UI
>>>>>>> 91eae220
        toSuccess()
      })()
    }
  }, [
    transactionHash,
    receiptState.isSuccess,
    receiptState.isError,
    receiptState.error,
    leverageTokenConfig.chainId,
    leverageTokenAddress,
    userAddress,
    form.amount,
    selectedToken.price,
<<<<<<< HEAD
    selectedToken.symbol,
    expectedTokens,
    actualMintedTokens,
=======
>>>>>>> 91eae220
    refetchCollateralBalance,
    refetchLeverageTokenBalance,
    trackLeverageTokenMinted,
    analytics,
    toSuccess,
    toError,
    leverageTokenConfig.symbol,
    queryClient,
  ])

  // Available tokens for minting (only collateral asset for now)
  const availableTokens: Array<Token> = [
    {
      symbol: leverageTokenConfig.collateralAsset.symbol,
      name: leverageTokenConfig.collateralAsset.name,
      balance: collateralBalanceFormatted,
      price: collateralUsdPrice || 0, // Real-time USD price from CoinGecko
    },
  ]

  // Handle amount input changes
  const handleAmountChange = (value: string) => {
    form.onAmountChange(value)
    setError('')
  }

  // Handle percentage shortcuts
  const handlePercentageClick = (percentage: number) => {
    form.onPercent(percentage)
  }

  // Check if approval is needed
  const needsApproval = () => Boolean(needsApprovalFlag)

  // Validate mint
  const canProceed = () => {
    const requiresQuote = Boolean(leverageTokenConfig.swaps?.debtToCollateral)
    const quoteReady = !requiresQuote || quoteDebtToCollateral.status === 'ready'
    return (
      form.isAmountValid &&
      form.hasBalance &&
      form.supplyCapOk &&
      !planPreview.isLoading &&
      quoteReady &&
      parseFloat(expectedTokens) > 0 &&
      isConnected &&
      !isAllowanceLoading
    )
  }

  // Check if amount is below minimum for warning
  const isBelowMinimum = () => {
    const amount = parseFloat(form.amount || '0')
    const minAmount = parseFloat(MIN_MINT_AMOUNT_DISPLAY)
    return amount > 0 && amount < minAmount
  }

  // Handle approval step
  const handleApprove = async () => {
    // Skip approval if not needed
    if (!needsApproval()) {
      toConfirm()
      return
    }

    toApprove()
    try {
      approveAction()
    } catch (error) {
      // Pass the raw error to ErrorStep - it will handle the formatting
      const errorMessage = error instanceof Error ? error.message : String(error)
      setError(errorMessage || 'Approval failed. Please try again.')
      toError()
    }
  }

  // Handle mint confirmation
  const handleConfirm = async () => {
    if (!publicClient) return
    if (!userAddress || !isConnected || !form.amountRaw) return

    // Track funnel step: mint transaction initiated
    analytics.funnelStep('mint_leverage_token', 'transaction_initiated', 2)

    // Immediately show awaiting wallet state to avoid perceived lag
    toPending()

    const proceed = async () => {
      // Provide user feedback if we need to switch chains
      if (
        typeof connectedChainId === 'number' &&
        connectedChainId !== leverageTokenConfig.chainId
      ) {
        try {
          toast.message('Switching network…', {
            description: `Switching to ${leverageTokenConfig.chainName}`,
          })
          await switchChainAsync({ chainId: leverageTokenConfig.chainId })
        } catch (switchErr) {
          const msg =
            switchErr instanceof Error
              ? switchErr.message
              : 'Please switch to the correct network in your wallet and try again.'
          setError(msg)
          toError()
          return
        }
      }

      // Pre-flight: protect user's preview floor (minOut) before submitting
      try {
        const plan = planPreview.plan
        const quoteFn = quoteDebtToCollateral.quote
        if (plan && quoteFn) {
          const floor = plan.swapMinOut
          const chainWeth = contractAddresses.tokens?.weth ?? BASE_WETH
          const inToken =
            plan.debtAsset.toLowerCase() === chainWeth.toLowerCase()
              ? ETH_SENTINEL
              : (plan.debtAsset as `0x${string}`)
          const outToken = plan.collateralAsset as `0x${string}`
          const amountIn = plan.flashLoanAmount ?? plan.expectedDebt
          if (amountIn > 0n && floor > 0n) {
            const fresh = await quoteFn({ inToken, outToken, amountIn, intent: 'exactIn' })
            const minNow = typeof fresh.minOut === 'bigint' ? fresh.minOut : fresh.out
            if (minNow < floor) {
              toast.message('Refreshing quote…', {
                description: 'Route moved below your guaranteed floor.',
              })
              // Refresh the plan/quote and keep user on Confirm
              try {
                setIsRefreshingRoute(true)
                await planPreview.refetch?.()
              } catch (_) {
                // Non-fatal; user can retry
              } finally {
                setIsRefreshingRoute(false)
              }
              // Do not block; proceed with execution which re-plans with fresh quotes
            }
          }
        }
      } catch (preCheckErr) {
        const msg = preCheckErr instanceof Error ? preCheckErr.message : 'Route pre-check failed.'
        setError(msg)
        toError()
        return
      }

      try {
        const p = planPreview.plan
        if (!p || !userAddress) throw new Error('Missing finalized plan or account')

        const hash = await mintWrite.mutateAsync({
          config: wagmiConfig,
          chainId: leverageTokenConfig.chainId as SupportedChainId,
          account: userAddress as `0x${string}`,
          token: leverageTokenAddress,
          plan: {
            inputAsset: p.inputAsset,
            equityInInputAsset: p.equityInInputAsset,
            minShares: p.minShares,
            calls: p.calls,
            expectedTotalCollateral: p.expectedTotalCollateral,
            expectedDebt: p.expectedDebt,
            flashLoanAmount: p.flashLoanAmount,
          },
        })
        setTransactionHash(hash)
      } catch (e: unknown) {
        const error = e as Error

        // Track mint transaction error
        trackTransactionError('mint_failed', 'leverage_token', error.message)

        const provider = (() => {
          const swap = leverageTokenConfig.swaps?.debtToCollateral
          if (!swap) return undefined
          if (swap.type === 'lifi') return 'lifi'
          if (swap.type === 'uniswapV2' || swap.type === 'uniswapV3') return 'uniswap'
          return undefined
        })()

        captureTxError({
          flow: 'mint',
          chainId: leverageTokenConfig.chainId,
          ...(typeof connectedChainId === 'number' ? { connectedChainId } : {}),
          token: leverageTokenAddress,
          inputAsset: leverageTokenConfig.collateralAsset.address,
          slippageBps,
          amountIn: form.amount,
          expectedOut: String(expectedTokens),
          ...(provider ? { provider } : {}),
          error,
        })

        // Pass the raw error to ErrorStep - it will handle the formatting
        setError(error?.message || 'Mint failed. Please try again.')
        toError()
      }
    }

    // Kick off the async flow without blocking this render; UI is already Pending
    void proceed()
  }

  // Handle retry from error state
  const handleRetry = () => {
    toInput()
    setError('')
  }

  // Handle modal close
  const handleClose = () => {
    // Prevent closing while any tx is on-chain pending
    if (currentStep === 'pending') return
    if (currentStep === 'approve' && approveHash) return
    // Reset tx state so next open starts clean
    setTransactionHash(undefined)
    onClose()
  }

  // Derive calculating state (used to suppress warnings during refresh)
  const isCalculating =
    typeof form.amountRaw === 'bigint' &&
    form.amountRaw > 0n &&
    (planPreview.isLoading ||
      (Boolean(leverageTokenConfig.swaps?.debtToCollateral) &&
        quoteDebtToCollateral.status !== 'ready'))

  // Render step content
  const renderStepContent = () => {
    switch (currentStep) {
      case 'userInput':
        return (
          <InputStep
            selectedToken={selectedTokenView}
            availableTokens={availableTokens}
            amount={form.amount}
            onAmountChange={handleAmountChange}
            onTokenChange={setSelectedToken}
            onPercentageClick={handlePercentageClick}
            showAdvanced={showAdvanced}
            onToggleAdvanced={() => setShowAdvanced(!showAdvanced)}
            slippage={slippage}
            onSlippageChange={setSlippage}
            isCollateralBalanceLoading={isCollateralBalanceLoading}
            isUsdPriceLoading={isUsdPriceLoading}
            isCalculating={isCalculating}
            isAllowanceLoading={isAllowanceLoading}
            isApproving={!!isApprovingPending}
            expectedTokens={expectedTokens}
            expectedUsdOut={expectedUsdOut}
            guaranteedUsdOut={impactWarning ? guaranteedUsdOut : undefined}
            breakdown={showBreakdown ? breakdown : []}
            {...(!isCalculating && impactWarning ? { impactWarning } : {})}
            canProceed={canProceed()}
            needsApproval={needsApproval()}
            isConnected={isConnected}
            onApprove={handleApprove}
            error={error || planPreview.error?.message || undefined}
            leverageTokenConfig={leverageTokenConfig}
            managementFee={fees?.managementTreasuryFee}
            isManagementFeeLoading={isFeesLoading}
            mintTokenFee={fees?.mintTokenFee}
            isMintTokenFeeLoading={isFeesLoading}
            isBelowMinimum={isBelowMinimum()}
            supplyCapExceeded={!form.supplyCapOk}
          />
        )

      case 'approve':
        return (
          <ApproveStep
            selectedToken={selectedTokenView}
            amount={form.amount}
            isApproving={!!isApprovingPending}
            chainId={leverageTokenConfig.chainId}
            transactionHash={approveHash as `0x${string}` | undefined}
            mode={approveHash ? 'onChain' : 'awaitingWallet'}
          />
        )

      case 'confirm':
        return (
          <ConfirmStep
            selectedToken={selectedTokenView}
            amount={form.amount}
            expectedTokens={expectedTokens}
            leverageTokenConfig={{
              symbol: leverageTokenConfig.symbol,
              name: leverageTokenConfig.name,
              leverageRatio: leverageTokenConfig.leverageRatio,
              chainId: leverageTokenConfig.chainId,
            }}
            onConfirm={handleConfirm}
            disabled={
              isCalculating ||
              isRefreshingRoute ||
              (Boolean(leverageTokenConfig.swaps?.debtToCollateral) &&
                quoteDebtToCollateral.status !== 'ready') ||
              !planPreview.plan
            }
          />
        )

      case 'pending':
        return (
          <PendingStep
            selectedToken={selectedTokenView}
            amount={form.amount}
            leverageTokenConfig={leverageTokenConfig}
            mode={transactionHash ? 'onChain' : 'awaitingWallet'}
            transactionHash={transactionHash}
          />
        )

      case 'success':
        return (
          <SuccessStep
            selectedToken={selectedTokenView}
            amount={form.amount}
            expectedTokens={actualMintedTokens ?? expectedTokens}
            leverageTokenSymbol={leverageTokenConfig.symbol}
            transactionHash={transactionHash ?? ''}
            onClose={handleClose}
          />
        )

      case 'error':
        return <ErrorStep error={error} onRetry={handleRetry} onClose={handleClose} />

      default:
        return null
    }
  }

  return (
    <MultiStepModal
      isOpen={isOpen}
      onClose={handleClose}
      title={currentStep === 'success' ? 'Mint Success' : 'Mint Leverage Token'}
      description={currentStep === 'success' ? 'Your leverage tokens have been successfully.' : ''}
      currentStep={currentStep}
      steps={steps}
      className="max-w-lg border border-[var(--divider-line)] bg-[var(--surface-card)]"
      closable={!(currentStep === 'pending' || (currentStep === 'approve' && Boolean(approveHash)))}
    >
      {renderStepContent()}
    </MultiStepModal>
  )
}

// Local hook: wraps token allowance + approval flow
function useApprovalFlow(params: {
  tokenAddress: `0x${string}`
  owner?: `0x${string}`
  spender?: `0x${string}`
  amountRaw?: bigint
  decimals: number
  chainId: number
}) {
  const { tokenAddress, owner, spender, amountRaw, decimals, chainId } = params

  const { isLoading, needsApproval, amountFormatted } = useTokenAllowance({
    tokenAddress,
    ...(owner ? { owner } : {}),
    ...(spender ? { spender } : {}),
    chainId,
    enabled: Boolean(owner && spender),
    ...(typeof amountRaw !== 'undefined' ? { amountRaw } : {}),
    decimals,
  })

  const approveState = useTokenApprove({
    tokenAddress,
    ...(spender ? { spender } : {}),
    ...(amountFormatted ? { amount: amountFormatted } : {}),
    decimals,
    targetChainId: chainId,
    enabled: Boolean(spender && amountFormatted && Number(amountFormatted) > 0),
  })

  return {
    isAllowanceLoading: isLoading,
    needsApproval,
    approve: approveState.approve,
    isPending: approveState.isPending,
    isApproved: approveState.isApproved,
    error: approveState.error,
    hash: approveState.hash,
  }
}<|MERGE_RESOLUTION|>--- conflicted
+++ resolved
@@ -413,7 +413,6 @@
     )
   }, [planPreview.plan?.expectedShares, leverageTokenConfig.decimals])
 
-<<<<<<< HEAD
   // Parse actual minted shares from receipt logs (typed util) and format for display
   const actualMintedTokens = useMemo(() => {
     const receipt = receiptState.data
@@ -434,11 +433,6 @@
   }, [receiptState.data, userAddress, leverageTokenAddress, leverageTokenConfig.decimals])
 
   // Receipt effect (after expectedTokens to satisfy dependency ordering)
-=======
-  // Debug logs removed
-
-  // Receipt effect: transition to success/error once receipt resolves
->>>>>>> 91eae220
   useEffect(() => {
     if (!transactionHash) return
     if (receiptState.isError) {
@@ -469,15 +463,7 @@
         const usdValue = (parseFloat(form.amount || '0') || 0) * (selectedToken.price || 0)
         trackLeverageTokenMinted(tokenSymbol, amount, usdValue)
         analytics.funnelStep('mint_leverage_token', 'transaction_completed', 3)
-<<<<<<< HEAD
-        toast.success('Leverage tokens minted successfully!', {
-          description: `${form.amount} ${selectedToken.symbol} -> ${
-            actualMintedTokens ? actualMintedTokens : `~${expectedTokens}`
-          } ${leverageTokenConfig.symbol}`,
-        })
-=======
         // Success feedback is conveyed by the Success step UI
->>>>>>> 91eae220
         toSuccess()
       })()
     }
@@ -491,12 +477,6 @@
     userAddress,
     form.amount,
     selectedToken.price,
-<<<<<<< HEAD
-    selectedToken.symbol,
-    expectedTokens,
-    actualMintedTokens,
-=======
->>>>>>> 91eae220
     refetchCollateralBalance,
     refetchLeverageTokenBalance,
     trackLeverageTokenMinted,
