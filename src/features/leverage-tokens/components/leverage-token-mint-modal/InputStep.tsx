--- conflicted
+++ resolved
@@ -277,24 +277,8 @@
         <h4 className="mb-3 text-sm font-medium text-foreground">Transaction Summary</h4>
         <div className="space-y-2 text-sm">
           <div className="flex justify-between">
-<<<<<<< HEAD
-            <span className="text-secondary-foreground">Mint Amount</span>
+            <span className="text-secondary-foreground">Mint Token Fee</span>
             <span className="text-foreground">
-              {amount || '0'} {selectedToken.symbol}
-            </span>
-          </div>
-          <div className="flex justify-between">
-            <span className="text-secondary-foreground">Current APY</span>
-            <span className="text-[var(--state-success-text)]">
-              {apy ? formatAPY(apy, 2) : '0%'}
-            </span>
-          </div>
-          <div className="flex justify-between">
-            <span className="text-slate-400">Management Fee</span>
-            <span className="text-foreground">
-=======
-            <span className="text-slate-400">Mint Token Fee</span>
-            <span className="text-white">
               {isMintTokenFeeLoading ? (
                 <Skeleton className="inline-block h-4 w-12" />
               ) : mintTokenFee ? (
@@ -305,9 +289,8 @@
             </span>
           </div>
           <div className="flex justify-between">
-            <span className="text-slate-400">Mint Treasury Fee</span>
-            <span className="text-white">
->>>>>>> 1ca68a63
+            <span className="text-secondary-foreground">Mint Treasury Fee</span>
+            <span className="text-foreground">
               {isManagementFeeLoading ? (
                 <Skeleton className="inline-block h-4 w-12" />
               ) : managementFee ? (
@@ -341,21 +324,15 @@
           </div>
           <Separator className="my-2 bg-border" />
           <div className="flex justify-between font-medium items-center">
-<<<<<<< HEAD
             <span className="text-foreground">You will receive</span>
-            <span className="text-foreground">
-              {isCalculating ? 'Calculating...' : `${expectedTokens} tokens`}
-            </span>
-=======
-            <span className="text-white">You will receive</span>
             <div className="text-right">
-              <div className="text-white">
+              <div className="text-foreground">
                 {isCalculating
                   ? 'Calculating...'
                   : `${expectedTokens} ${leverageTokenConfig.symbol}`}
               </div>
               {!isCalculating && amount && parseFloat(amount) > 0 && selectedToken.price && (
-                <div className="text-xs text-slate-400">
+                <div className="text-xs text-secondary-foreground">
                   ≈ $
                   {(parseFloat(amount) * selectedToken.price).toLocaleString('en-US', {
                     minimumFractionDigits: 2,
@@ -364,7 +341,6 @@
                 </div>
               )}
             </div>
->>>>>>> 1ca68a63
           </div>
         </div>
       </Card>
