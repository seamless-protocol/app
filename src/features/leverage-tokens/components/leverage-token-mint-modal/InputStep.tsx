import { ArrowDownUp, Percent, RefreshCw, Settings, TrendingUp } from 'lucide-react'
import { useId } from 'react'
import { cn } from '@/lib/utils/cn'
import { Alert } from '../../../../components/ui/alert'
import { AssetDisplay } from '../../../../components/ui/asset-display'
import { Button } from '../../../../components/ui/button'
import { Card } from '../../../../components/ui/card'
import { FilterDropdown } from '../../../../components/ui/filter-dropdown'
import { Input } from '../../../../components/ui/input'
import { Separator } from '../../../../components/ui/separator'
import { Skeleton } from '../../../../components/ui/skeleton'
import { formatAPY } from '../../../../lib/utils/formatting'
import {
  AMOUNT_PERCENTAGE_PRESETS,
  MIN_MINT_AMOUNT_DISPLAY,
  SLIPPAGE_PRESETS_PERCENT_DISPLAY,
} from '../../constants'

interface Token {
  symbol: string
  name: string
  balance: string
  price: number
  logo?: string
}

interface LeverageTokenConfig {
  symbol: string
  name: string
  leverageRatio: number
  collateralAsset: {
    symbol: string
    name: string
    address: string
    decimals: number
  }
}

interface InputStepProps {
  selectedToken: Token
  availableTokens: Array<Token>
  amount: string
  onAmountChange: (value: string) => void
  onTokenChange: (token: Token) => void
  onPercentageClick: (percentage: number) => void
  showAdvanced: boolean
  onToggleAdvanced: () => void
  slippage: string
  onSlippageChange: (value: string) => void
  isCollateralBalanceLoading: boolean
  isUsdPriceLoading: boolean
  isCalculating: boolean
  isAllowanceLoading: boolean
  isApproving: boolean
  expectedTokens: string
  canProceed: boolean
  needsApproval: boolean
  isConnected: boolean
  onApprove: () => void
  error?: string | undefined
  leverageTokenConfig: LeverageTokenConfig
  apy?: number | undefined
  managementFee?: bigint | undefined
  isManagementFeeLoading?: boolean | undefined

  // Warning
  isBelowMinimum?: boolean | undefined
}

export function InputStep({
  selectedToken,
  availableTokens,
  amount,
  onAmountChange,
  onTokenChange,
  onPercentageClick,
  showAdvanced,
  onToggleAdvanced,
  slippage,
  onSlippageChange,
  isCollateralBalanceLoading,
  isUsdPriceLoading,
  isCalculating,
  isAllowanceLoading,
  isApproving,
  expectedTokens,
  canProceed,
  needsApproval,
  isConnected,
  onApprove,
  error,
  leverageTokenConfig,
  apy,
  managementFee,
  isManagementFeeLoading,
  isBelowMinimum,
}: InputStepProps) {
  const mintAmountId = useId()

  return (
    <div className="space-y-6">
      <div className="space-y-4">
        <div className="flex items-center justify-between">
          <label htmlFor={mintAmountId} className="text-sm font-medium text-foreground">
            Mint Amount
          </label>
          <div className="text-xs text-secondary-foreground">
            Balance:{' '}
            {isCollateralBalanceLoading ? (
              <Skeleton className="inline-block h-3 w-16" />
            ) : (
              `${selectedToken.balance} ${selectedToken.symbol}`
            )}
          </div>
        </div>

        <Card variant="gradient" className="gap-0 border border-border bg-card p-4">
          <div className="mb-3 flex items-end justify-between">
            <div className="flex-1">
              <div className="flex">
                <Input
                  id={mintAmountId}
                  type="text"
                  placeholder="0"
                  value={amount}
                  onChange={(e) => onAmountChange(e.target.value)}
                  className="h-auto px-3 text-lg font-medium text-foreground focus:ring-0 focus:ring-offset-0"
                />
                <div className="ml-4 flex items-center space-x-2">
                  <FilterDropdown
                    label=""
                    value={selectedToken.symbol}
                    options={availableTokens.map((token) => ({
                      value: token.symbol,
                      label: token.symbol,
                      icon: <AssetDisplay asset={token} size="sm" variant="logo-only" />,
                    }))}
                    onValueChange={(value) => {
                      const token = availableTokens.find((t) => t.symbol === value)
                      if (token) onTokenChange(token)
                    }}
                    placeholder="Select token"
                  />
                </div>
              </div>
              <div className="mt-1 text-xs text-secondary-foreground">
                {isUsdPriceLoading ? (
                  <Skeleton className="h-4 w-20" />
                ) : (
                  `≈ $${(parseFloat(amount || '0') * selectedToken.price).toLocaleString('en-US', {
                    minimumFractionDigits: 2,
                    maximumFractionDigits: 2,
                  })}`
                )}
              </div>
            </div>
          </div>

          <div className="flex items-center justify-between">
            <div className="flex space-x-2">
              {AMOUNT_PERCENTAGE_PRESETS.map((percentage) => (
                <Button
                  key={percentage}
                  variant="outline"
                  size="sm"
                  onClick={() => onPercentageClick(percentage)}
                  className="h-7 border border-border px-2 text-xs text-secondary-foreground transition-colors hover:bg-accent hover:text-foreground"
                >
                  {percentage === 100 ? 'MAX' : `${percentage}%`}
                </Button>
              ))}
            </div>

            <Button
              variant="ghost"
              size="sm"
              onClick={onToggleAdvanced}
              className="text-brand-purple transition-colors hover:opacity-90"
            >
              <Settings className="mr-1 h-4 w-4 text-[inherit]" />
              Advanced
            </Button>
          </div>
        </Card>

        {showAdvanced && (
          <Card variant="gradient" className="gap-0 border border-border bg-card p-4">
            <div className="flex items-center justify-between">
              <div className="text-xs font-medium text-foreground">Slippage Tolerance</div>
              <div className="flex items-center space-x-2">
                {SLIPPAGE_PRESETS_PERCENT_DISPLAY.map((value) => (
                  <Button
                    key={value}
                    variant={slippage === value ? 'default' : 'outline'}
                    size="sm"
                    onClick={() => onSlippageChange(value)}
                    className={cn(
                      'h-8 px-3 text-xs transition-colors',
                      slippage === value
                        ? 'border border-brand-purple bg-brand-purple text-primary-foreground hover:opacity-90'
                        : 'border border-[var(--divider-line)] text-secondary-foreground hover:bg-[color-mix(in_srgb,var(--surface-elevated) 35%,transparent)] hover:text-foreground',
                    )}
                  >
                    {value}%
                  </Button>
                ))}
                <div className="flex items-center space-x-1">
                  <Input
                    type="text"
                    value={slippage}
                    onChange={(e) => onSlippageChange(e.target.value)}
                    className="h-8 w-16 border border-border bg-input text-center text-xs text-foreground"
                    placeholder="0.5"
                  />
                  <Percent className="h-3 w-3 text-muted-foreground" />
                </div>
              </div>
            </div>
          </Card>
        )}
      </div>

      <div className="space-y-3">
        <div className="flex justify-center">
          <div className="rounded-full border border-border bg-card p-2">
            <ArrowDownUp className="h-4 w-4 text-muted-foreground" />
          </div>
        </div>

        <Card variant="gradient" className="gap-0 border border-border bg-card p-4">
          <div className="mb-2 flex items-center justify-between">
            <div className="text-sm text-secondary-foreground">You will receive</div>
            {isCalculating && (
              <div className="flex items-center text-xs text-slate-400">
                <RefreshCw className="h-3 w-3 animate-spin mr-1" />
                Calculating...
              </div>
            )}
          </div>

          <div className="flex items-end justify-between">
            <div className="flex-1">
              <div className="text-xl font-medium text-foreground">
                {isCalculating ? <Skeleton className="h-6 w-20" /> : expectedTokens}
              </div>
              <div className="mt-1 text-sm text-secondary-foreground">Leverage Tokens</div>
            </div>

            <div className="ml-4 flex items-center space-x-2">
              <div className="flex h-6 w-6 items-center justify-center rounded-full bg-accent">
                <TrendingUp className="h-3 w-3 text-brand-purple" />
              </div>
              <span className="text-sm font-medium text-foreground">
                {leverageTokenConfig.symbol}
              </span>
            </div>
          </div>

          {parseFloat(expectedTokens) > 0 && (
            <div className="mt-3 border-t border-border pt-3">
              <div className="flex items-center justify-between text-sm">
                <span className="text-secondary-foreground">Target Leverage</span>
                <div className="flex items-center text-brand-purple">
                  <span className="font-semibold">{leverageTokenConfig.leverageRatio}x</span>
                </div>
              </div>
            </div>
          )}
        </Card>
      </div>

      <Card
        variant="gradient"
        className="gap-2 border border-[var(--divider-line)] bg-[color-mix(in_srgb,var(--surface-card) 92%,transparent)] p-4"
      >
        <h4 className="mb-3 text-sm font-medium text-foreground">Transaction Summary</h4>
        <div className="space-y-2 text-sm">
          <div className="flex justify-between">
            <span className="text-secondary-foreground">Mint Amount</span>
            <span className="text-foreground">
              {amount || '0'} {selectedToken.symbol}
            </span>
          </div>
          <div className="flex justify-between">
            <span className="text-secondary-foreground">Current APY</span>
            <span className="text-[var(--state-success-text)]">
              {apy ? formatAPY(apy, 2) : '0%'}
            </span>
          </div>
          <div className="flex justify-between">
            <span className="text-slate-400">Management Fee</span>
            <span className="text-foreground">
              {isManagementFeeLoading ? (
                <Skeleton className="inline-block h-4 w-12" />
              ) : typeof managementFee === 'bigint' ? (
                `${Number(managementFee) / 100}%`
              ) : (
                'N/A'
              )}
            </span>
          </div>
          <div className="flex justify-between">
            <span className="text-secondary-foreground">Slippage Tolerance</span>
            <span className="text-foreground">{slippage}%</span>
          </div>
          <div className="flex justify-between">
            <span className="text-secondary-foreground">Approval Status</span>
            <span
              className={cn(
                needsApproval
                  ? 'text-[var(--state-warning-text)]'
                  : 'text-[var(--state-success-text)]',
              )}
            >
              {isAllowanceLoading ? (
                <Skeleton className="inline-block h-3 w-16" />
              ) : needsApproval ? (
                'Approval Required'
              ) : (
                'Approved'
              )}
            </span>
          </div>
          <Separator className="my-2 bg-border" />
          <div className="flex justify-between font-medium items-center">
            <span className="text-foreground">You will receive</span>
            <span className="text-foreground">
              {isCalculating ? 'Calculating...' : `${expectedTokens} tokens`}
            </span>
          </div>
        </div>
      </Card>

      {error && <Alert type="error" title="Error" description={error} />}

<<<<<<< HEAD
=======
      {/* Warning Display */}
      {isBelowMinimum && (
        <Alert
          type="warning"
          title="Low Amount Warning"
          description={`The amount you're minting is below the recommended minimum of ${MIN_MINT_AMOUNT_DISPLAY}. Gas costs may exceed the transaction value.`}
        />
      )}

      {/* Action Button */}
>>>>>>> ba7689d2
      <Button
        onClick={onApprove}
        disabled={!canProceed}
        variant="gradient"
        size="lg"
        className="w-full font-medium"
      >
        {!isConnected
          ? 'Connect Wallet'
          : !canProceed && parseFloat(amount || '0') === 0
            ? 'Enter an amount'
            : !canProceed && parseFloat(amount || '0') > parseFloat(selectedToken.balance)
              ? 'Insufficient balance'
              : isCalculating
                ? 'Calculating...'
                : isAllowanceLoading
                  ? 'Checking allowance...'
                  : isApproving
                    ? 'Approving...'
                    : needsApproval
                      ? `Approve ${selectedToken.symbol}`
                      : `Mint ${leverageTokenConfig.symbol}`}
      </Button>
    </div>
  )
}<|MERGE_RESOLUTION|>--- conflicted
+++ resolved
@@ -333,8 +333,6 @@
 
       {error && <Alert type="error" title="Error" description={error} />}
 
-<<<<<<< HEAD
-=======
       {/* Warning Display */}
       {isBelowMinimum && (
         <Alert
@@ -345,7 +343,6 @@
       )}
 
       {/* Action Button */}
->>>>>>> ba7689d2
       <Button
         onClick={onApprove}
         disabled={!canProceed}
