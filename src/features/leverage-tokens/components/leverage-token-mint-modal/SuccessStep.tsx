--- conflicted
+++ resolved
@@ -52,15 +52,10 @@
             </span>
           </div>
           <div className="flex justify-between">
-<<<<<<< HEAD
             <span className="text-secondary-foreground">Received</span>
-            <span className="text-foreground">{expectedTokens} tokens</span>
-=======
-            <span className="text-slate-400">Received</span>
-            <span className="text-white">
+            <span className="text-foreground">
               {expectedTokens} {leverageTokenSymbol}
             </span>
->>>>>>> 1ca68a63
           </div>
           <div className="flex items-center justify-between">
             <span className="text-secondary-foreground">Transaction</span>
