--- conflicted
+++ resolved
@@ -34,13 +34,8 @@
         <div className="mb-4 flex h-16 w-16 items-center justify-center rounded-full bg-[color-mix(in_srgb,var(--state-success-text) 20%,transparent)]">
           <CheckCircle className="h-8 w-8 text-[var(--state-success-text)]" />
         </div>
-<<<<<<< HEAD
         <h3 className="text-lg font-medium text-foreground mb-2">Mint Success!</h3>
-        <p className="mx-auto max-w-sm text-secondary-foreground">
-=======
-        <h3 className="text-lg font-medium text-white mb-2">Mint Success!</h3>
-        <p className="text-slate-400 text-center max-w-sm">
->>>>>>> d4098b24
+        <p className="text-secondary-foreground text-center max-w-sm">
           Your {amount} {selectedToken.symbol} has been successfully minted into {expectedTokens}{' '}
           leverage tokens.
         </p>
@@ -72,11 +67,7 @@
         </div>
       </Card>
 
-<<<<<<< HEAD
       <Button onClick={onClose} variant="gradient" size="lg" className="w-full font-medium">
-=======
-      <Button onClick={onClose} variant="gradient" className="w-full h-12 font-medium">
->>>>>>> d4098b24
         Done
       </Button>
     </div>
