import type { Address } from 'viem'
import { useChainId, useReadContracts } from 'wagmi'
import { lendingAdapterAbi } from '../../../lib/contracts/abis/lendingAdapter'
import { leverageManagerAbi } from '../../../lib/contracts/abis/leverageManager'
import { rebalanceAdapterAbi } from '../../../lib/contracts/abis/rebalanceAdapter'
import { getLeverageManagerAddress } from '../../../lib/contracts/addresses'
import type { LeverageTokenMetrics } from '../components/LeverageTokenDetailedMetrics'
import { collateralRatioToLeverage } from '../utils/apy-calculations/leverage-ratios'
import { STALE_TIME } from '../utils/constants'

<<<<<<< HEAD
// Type definitions
type ReadResult<T> = { status: 'success'; result: T } | { status: 'failure'; error: unknown }

// Helper to convert collateral ratio to leverage
const collateralRatioToLeverage = (collateralRatio: bigint): bigint => {
  const BASE_RATIO = 10n ** 18n // 1e18
  return (collateralRatio * BASE_RATIO) / (collateralRatio - BASE_RATIO)
}

=======
>>>>>>> 173a96f5
/**
 * Hook to fetch detailed metrics for a leverage token using two-contract architecture
 * First fetches config from LeverageManager, then fetches detailed metrics from RebalanceAdapter
 */
export function useLeverageTokenDetailedMetrics(tokenAddress?: Address) {
  const chainId = useChainId()
  const managerAddress = getLeverageManagerAddress(chainId)

  // Step 1: Get leverage token config and state from LeverageManager

  type ManagerConfig = {
    lendingAdapter: Address
    rebalanceAdapter: Address
    mintTokenFee: bigint
    redeemTokenFee: bigint
  }

  type ManagerState = {
    collateralInDebtAsset: bigint
    debt: bigint
    equity: bigint
    collateralRatio: bigint
  }

  const {
    data: managerData,
    isLoading: isManagerLoading,
    isError: isManagerError,
    error: managerError,
  } = useReadContracts({
    contracts: [
      {
        address: managerAddress,
        abi: leverageManagerAbi,
        functionName: 'getLeverageTokenConfig',
        args: tokenAddress ? [tokenAddress] : undefined,
      },
      {
        address: managerAddress,
        abi: leverageManagerAbi,
        functionName: 'getLeverageTokenState',
        args: tokenAddress ? [tokenAddress] : undefined,
      },
    ],
    query: {
      enabled: !!tokenAddress && !!managerAddress,
      staleTime: STALE_TIME.detailedMetrics,
    },
  })

  // Extract adapter addresses from typed manager config result
  const managerConfigRes = managerData?.[0] as ReadResult<ManagerConfig> | undefined
  const managerStateRes = managerData?.[1] as ReadResult<ManagerState> | undefined
  const rebalanceAdapterAddress =
<<<<<<< HEAD
    managerConfigRes?.status === 'success' ? managerConfigRes.result.rebalanceAdapter : undefined
  const lendingAdapterAddress =
    managerConfigRes?.status === 'success' ? managerConfigRes.result.lendingAdapter : undefined
=======
    managerData?.[0]?.status === 'success'
      ? (managerData[0].result as { rebalanceAdapter: Address }).rebalanceAdapter
      : undefined

  // Extract lending adapter address from config
  const lendingAdapterAddress =
    managerData?.[0]?.status === 'success'
      ? (managerData[0].result as { lendingAdapter: Address }).lendingAdapter
      : undefined
>>>>>>> 173a96f5

  // Step 2: Get detailed metrics from RebalanceAdapter
  const {
    data: adapterData,
    isLoading: isAdapterLoading,
    isError: isAdapterError,
    error: adapterError,
  } = useReadContracts({
    contracts: [
      {
        address: rebalanceAdapterAddress,
        abi: rebalanceAdapterAbi,
        functionName: 'getLeverageTokenMinCollateralRatio',
      },
      {
        address: rebalanceAdapterAddress,
        abi: rebalanceAdapterAbi,
        functionName: 'getLeverageTokenMaxCollateralRatio',
      },
      {
        address: rebalanceAdapterAddress,
        abi: rebalanceAdapterAbi,
        functionName: 'getAuctionDuration',
      },
      {
        address: rebalanceAdapterAddress,
        abi: rebalanceAdapterAbi,
        functionName: 'getCollateralRatioThreshold',
      },
      {
        address: rebalanceAdapterAddress,
        abi: rebalanceAdapterAbi,
        functionName: 'getRebalanceReward',
      },
      {
        address: rebalanceAdapterAddress,
        abi: rebalanceAdapterAbi,
        functionName: 'getInitialPriceMultiplier',
      },
      {
        address: rebalanceAdapterAddress,
        abi: rebalanceAdapterAbi,
        functionName: 'getMinPriceMultiplier',
      },
    ],
    query: {
      enabled: !!rebalanceAdapterAddress,
      staleTime: STALE_TIME.detailedMetrics,
    },
  })

  // Step 3: Get liquidation penalty from LendingAdapter
  const {
    data: lendingData,
    isLoading: isLendingLoading,
    isError: isLendingError,
    error: lendingError,
  } = useReadContracts({
    contracts: [
      {
        address: lendingAdapterAddress,
        abi: lendingAdapterAbi,
        functionName: 'getLiquidationPenalty',
      },
    ],
    query: {
      enabled: !!lendingAdapterAddress,
      staleTime: STALE_TIME.detailedMetrics,
    },
  })

  const isLoading = isManagerLoading || isAdapterLoading || isLendingLoading
  const isError = isManagerError || isAdapterError || isLendingError
  const error = managerError || adapterError || lendingError

  type AdapterData = readonly [
    ReadResult<bigint>,
    ReadResult<bigint>,
    ReadResult<bigint>,
    ReadResult<bigint>,
    ReadResult<bigint>,
    ReadResult<bigint>,
    ReadResult<bigint>,
  ]
  type LendData = readonly [ReadResult<bigint>]

  const transformedData: LeverageTokenMetrics | undefined =
    managerConfigRes && managerStateRes && adapterData && lendingData
      ? transformDetailedMetricsData(
          [managerConfigRes, managerStateRes],
          adapterData as AdapterData,
          lendingData as LendData,
        )
      : undefined

  return {
    data: transformedData,
    isLoading,
    isError,
    error,
    refetch: () => {
      // Note: useReadContracts doesn't expose refetch, but we can trigger re-render by changing dependencies
      window.location.reload()
    },
  }
}

/**
 * Transform raw contract data into UI-friendly format
 */
function transformDetailedMetricsData(
<<<<<<< HEAD
  managerData: readonly [
    ReadResult<{
      lendingAdapter: Address
      rebalanceAdapter: Address
      mintTokenFee: bigint
      redeemTokenFee: bigint
    }>,
    ReadResult<{
      collateralInDebtAsset: bigint
      debt: bigint
      equity: bigint
      collateralRatio: bigint
    }>,
  ],
  adapterData: readonly [
    ReadResult<bigint>,
    ReadResult<bigint>,
    ReadResult<bigint>,
    ReadResult<bigint>,
    ReadResult<bigint>,
    ReadResult<bigint>,
    ReadResult<bigint>,
  ],
  lendingData: readonly [ReadResult<bigint>],
=======
  managerData: ReadonlyArray<{ status: string; result?: unknown }>,
  adapterData: ReadonlyArray<{ status: string; result?: unknown }>,
  lendingData: ReadonlyArray<{ status: string; result?: unknown }>,
>>>>>>> 173a96f5
): LeverageTokenMetrics {
  // Extract data from manager calls
  const configResult = managerData[0]
  const stateResult = managerData[1]

  // Extract data from adapter calls
  const minCollateralRatioResult = adapterData[0]
  const maxCollateralRatioResult = adapterData[1]
  const auctionDurationResult = adapterData[2]
  const collateralRatioThresholdResult = adapterData[3]
  const rebalanceRewardResult = adapterData[4]
  const initialPriceMultiplierResult = adapterData[5]
  const minPriceMultiplierResult = adapterData[6]

  // Extract data from lending calls
  const liquidationPenaltyResult = lendingData[0]

  // Helper function to format leverage values
  const formatLeverage = (value: bigint): string => {
    const leverage = Number(value) / 1e18
    return `${leverage.toFixed(2)}x`
  }

  // Helper function to format fee values (18 decimals)
  const formatFee = (value: bigint): string => {
    const fee = (Number(value) / 1e18) * 100
    return `${fee.toFixed(2)}%`
  }

  // Helper function to format fee values (4 decimals)
  const formatFee4Decimals = (value: bigint): string => {
    const fee = (Number(value) / 1e4) * 100
    return `${fee.toFixed(2)}%`
  }

  // Helper function to format duration
  const formatDuration = (value: bigint): string => {
    const hours = Number(value) / 3600
    return hours === 1 ? '1 hour' : `${hours} hours`
  }

  // Helper function to format multiplier values (18 decimals)
  const formatMultiplier = (value: bigint): string => {
    const multiplier = Number(value) / 1e18
    return `${multiplier.toFixed(3)}x`
  }

  // Extract values with error handling
  const currentLeverage =
    stateResult?.status === 'success'
<<<<<<< HEAD
      ? formatLeverage(collateralRatioToLeverage(stateResult.result.collateralRatio))
=======
      ? formatLeverage(
          collateralRatioToLeverage(
            (stateResult.result as { collateralRatio: bigint }).collateralRatio,
          ),
        )
>>>>>>> 173a96f5
      : 'N/A'

  const minLeverage =
    maxCollateralRatioResult?.status === 'success'
      ? formatLeverage(collateralRatioToLeverage(maxCollateralRatioResult.result as bigint))
      : 'N/A'

  const maxLeverage =
    minCollateralRatioResult?.status === 'success'
      ? formatLeverage(collateralRatioToLeverage(minCollateralRatioResult.result as bigint))
      : 'N/A'

  const mintTokenFee =
    configResult?.status === 'success'
<<<<<<< HEAD
      ? formatFee4Decimals(configResult.result.mintTokenFee)
=======
      ? formatFee4Decimals((configResult.result as { mintTokenFee: bigint }).mintTokenFee)
>>>>>>> 173a96f5
      : 'N/A'

  const redeemTokenFee =
    configResult?.status === 'success'
<<<<<<< HEAD
      ? formatFee4Decimals(configResult.result.redeemTokenFee)
=======
      ? formatFee4Decimals((configResult.result as { redeemTokenFee: bigint }).redeemTokenFee)
>>>>>>> 173a96f5
      : 'N/A'

  const dutchAuctionDuration =
    auctionDurationResult?.status === 'success'
      ? formatDuration(auctionDurationResult.result as bigint)
      : 'N/A'

  const preLiquidationLeverage =
    collateralRatioThresholdResult?.status === 'success'
      ? formatLeverage(collateralRatioToLeverage(collateralRatioThresholdResult.result as bigint))
      : 'N/A'

  // Calculate rebalance reward: liquidationPenalty * rebalanceReward
  // liquidationPenalty is in 18 decimals, rebalanceReward is in 4 decimals
  // So we need to convert rebalanceReward to 18 decimals first, then divide by 1e18
  const rebalanceReward =
    liquidationPenaltyResult?.status === 'success' && rebalanceRewardResult?.status === 'success'
      ? formatFee(
          ((liquidationPenaltyResult.result as bigint) *
            (rebalanceRewardResult.result as bigint) *
            10n ** 14n) /
            10n ** 18n,
        )
      : 'N/A'

  // Extract price multipliers
  const initialPriceMultiplier =
    initialPriceMultiplierResult?.status === 'success'
      ? formatMultiplier(initialPriceMultiplierResult.result as bigint)
      : 'N/A'

  const minPriceMultiplier =
    minPriceMultiplierResult?.status === 'success'
      ? formatMultiplier(minPriceMultiplierResult.result as bigint)
      : 'N/A'

  return {
    'Leverage Settings': [
      {
        label: 'Current Leverage',
        value: currentLeverage,
        highlight: true,
        color: 'text-white',
        tooltip: 'The current leverage ratio for this token.',
      },
      {
        label: 'Min - Max Leverage',
        value: `${minLeverage} - ${maxLeverage}`,
        color: 'text-white',
        tooltip: 'The minimum and maximum leverage range allowed.',
      },
    ],
    Fees: [
      {
        label: 'Mint Token Fee',
        value: mintTokenFee,
        highlight: true,
        color: 'text-green-400',
        tooltip: 'Fee charged when minting new leverage tokens.',
      },
      {
        label: 'Redeem Token Fee',
        value: redeemTokenFee,
        color: 'text-white',
        tooltip: 'Fee charged when redeeming leverage tokens.',
      },
    ],
    'Auction Parameters': [
      {
        label: 'Dutch Auction Duration',
        value: dutchAuctionDuration,
        color: 'text-white',
        tooltip: 'Duration of the Dutch auction for token redemptions.',
      },
      {
        label: 'Initial Price Multiplier',
        value: initialPriceMultiplier,
        color: 'text-white',
        tooltip: 'Initial price multiplier for the auction.',
      },
      {
        label: 'Min Price Multiplier',
        value: minPriceMultiplier,
        color: 'text-white',
        tooltip: 'Minimum price multiplier for the auction.',
      },
    ],
    'Risk Management': [
      {
        label: 'Pre-liquidation Leverage',
        value: preLiquidationLeverage,
        color: 'text-white',
        tooltip: 'Leverage threshold before liquidation is triggered.',
      },
      {
        label: 'Rebalance Reward',
        value: rebalanceReward,
        color: 'text-white',
        tooltip: 'Reward percentage for successful rebalancing.',
      },
    ],
  }
}<|MERGE_RESOLUTION|>--- conflicted
+++ resolved
@@ -8,18 +8,8 @@
 import { collateralRatioToLeverage } from '../utils/apy-calculations/leverage-ratios'
 import { STALE_TIME } from '../utils/constants'
 
-<<<<<<< HEAD
-// Type definitions
+// Typed read result helper
 type ReadResult<T> = { status: 'success'; result: T } | { status: 'failure'; error: unknown }
-
-// Helper to convert collateral ratio to leverage
-const collateralRatioToLeverage = (collateralRatio: bigint): bigint => {
-  const BASE_RATIO = 10n ** 18n // 1e18
-  return (collateralRatio * BASE_RATIO) / (collateralRatio - BASE_RATIO)
-}
-
-=======
->>>>>>> 173a96f5
 /**
  * Hook to fetch detailed metrics for a leverage token using two-contract architecture
  * First fetches config from LeverageManager, then fetches detailed metrics from RebalanceAdapter
@@ -74,21 +64,9 @@
   const managerConfigRes = managerData?.[0] as ReadResult<ManagerConfig> | undefined
   const managerStateRes = managerData?.[1] as ReadResult<ManagerState> | undefined
   const rebalanceAdapterAddress =
-<<<<<<< HEAD
     managerConfigRes?.status === 'success' ? managerConfigRes.result.rebalanceAdapter : undefined
   const lendingAdapterAddress =
     managerConfigRes?.status === 'success' ? managerConfigRes.result.lendingAdapter : undefined
-=======
-    managerData?.[0]?.status === 'success'
-      ? (managerData[0].result as { rebalanceAdapter: Address }).rebalanceAdapter
-      : undefined
-
-  // Extract lending adapter address from config
-  const lendingAdapterAddress =
-    managerData?.[0]?.status === 'success'
-      ? (managerData[0].result as { lendingAdapter: Address }).lendingAdapter
-      : undefined
->>>>>>> 173a96f5
 
   // Step 2: Get detailed metrics from RebalanceAdapter
   const {
@@ -200,7 +178,6 @@
  * Transform raw contract data into UI-friendly format
  */
 function transformDetailedMetricsData(
-<<<<<<< HEAD
   managerData: readonly [
     ReadResult<{
       lendingAdapter: Address
@@ -225,11 +202,6 @@
     ReadResult<bigint>,
   ],
   lendingData: readonly [ReadResult<bigint>],
-=======
-  managerData: ReadonlyArray<{ status: string; result?: unknown }>,
-  adapterData: ReadonlyArray<{ status: string; result?: unknown }>,
-  lendingData: ReadonlyArray<{ status: string; result?: unknown }>,
->>>>>>> 173a96f5
 ): LeverageTokenMetrics {
   // Extract data from manager calls
   const configResult = managerData[0]
@@ -280,15 +252,7 @@
   // Extract values with error handling
   const currentLeverage =
     stateResult?.status === 'success'
-<<<<<<< HEAD
       ? formatLeverage(collateralRatioToLeverage(stateResult.result.collateralRatio))
-=======
-      ? formatLeverage(
-          collateralRatioToLeverage(
-            (stateResult.result as { collateralRatio: bigint }).collateralRatio,
-          ),
-        )
->>>>>>> 173a96f5
       : 'N/A'
 
   const minLeverage =
@@ -303,20 +267,12 @@
 
   const mintTokenFee =
     configResult?.status === 'success'
-<<<<<<< HEAD
       ? formatFee4Decimals(configResult.result.mintTokenFee)
-=======
-      ? formatFee4Decimals((configResult.result as { mintTokenFee: bigint }).mintTokenFee)
->>>>>>> 173a96f5
       : 'N/A'
 
   const redeemTokenFee =
     configResult?.status === 'success'
-<<<<<<< HEAD
       ? formatFee4Decimals(configResult.result.redeemTokenFee)
-=======
-      ? formatFee4Decimals((configResult.result as { redeemTokenFee: bigint }).redeemTokenFee)
->>>>>>> 173a96f5
       : 'N/A'
 
   const dutchAuctionDuration =
