--- conflicted
+++ resolved
@@ -56,17 +56,7 @@
       address: '0xa0b86a33e6441b8c4c8c8c8c8c8c8c8c8c8c8c8c' as Address,
       decimals: 6,
     },
-<<<<<<< HEAD
-    tvl: 12500000,
-    collateralAmount: 850000,
-    debtAmount: 425000,
-    apy: 12.5,
-    leverage: 2,
-    supplyCap: 1000000,
-    currentSupply: 750000,
-=======
     leverageRatio: 2,
->>>>>>> 173a96f5
     chainId: 137,
     chainName: 'Polygon',
     chainLogo: EthereumLogo,
@@ -93,14 +83,7 @@
       decimals: 18,
     },
     tvl: 8500000,
-<<<<<<< HEAD
-    collateralAmount: 960000,
-    debtAmount: 320000,
-    apy: 18.2,
-    leverage: 3,
-=======
     leverageRatio: 3,
->>>>>>> 173a96f5
     supplyCap: 5000000,
     currentSupply: 3200000,
     chainId: 137,
@@ -126,14 +109,7 @@
       decimals: 6,
     },
     tvl: 3200000,
-<<<<<<< HEAD
-    collateralAmount: 480000,
-    debtAmount: 320000,
-    apy: 8.7,
-    leverage: 1.5,
-=======
     leverageRatio: 1.5,
->>>>>>> 173a96f5
     supplyCap: 2000000,
     currentSupply: 1800000,
     chainId: 137,
@@ -159,14 +135,7 @@
       decimals: 6,
     },
     tvl: 4500000,
-<<<<<<< HEAD
-    collateralAmount: 900000,
-    debtAmount: 180000,
-    apy: 25.3,
-    leverage: 5,
-=======
     leverageRatio: 5,
->>>>>>> 173a96f5
     supplyCap: 1500000,
     currentSupply: 1200000,
     chainId: 137,
@@ -192,14 +161,7 @@
       decimals: 6,
     },
     tvl: 7800000,
-<<<<<<< HEAD
-    collateralAmount: 1170000,
-    debtAmount: 292500,
-    apy: 22.1,
-    leverage: 4,
-=======
     leverageRatio: 4,
->>>>>>> 173a96f5
     supplyCap: 3000000,
     currentSupply: 2500000,
     chainId: 137,
@@ -225,14 +187,7 @@
       decimals: 6,
     },
     tvl: 2100000,
-<<<<<<< HEAD
-    collateralAmount: 525000,
-    debtAmount: 210000,
-    apy: 16.8,
-    leverage: 2.5,
-=======
     leverageRatio: 2.5,
->>>>>>> 173a96f5
     supplyCap: 800000,
     currentSupply: 600000,
     chainId: 137,
@@ -258,14 +213,7 @@
       decimals: 6,
     },
     tvl: 3400000,
-<<<<<<< HEAD
-    collateralAmount: 850000,
-    debtAmount: 242857,
-    apy: 19.7,
-    leverage: 3.5,
-=======
     leverageRatio: 3.5,
->>>>>>> 173a96f5
     supplyCap: 1200000,
     currentSupply: 900000,
     chainId: 137,
@@ -291,14 +239,7 @@
       decimals: 6,
     },
     tvl: 1800000,
-<<<<<<< HEAD
-    collateralAmount: 360000,
-    debtAmount: 180000,
-    apy: 14.2,
-    leverage: 2,
-=======
     leverageRatio: 2,
->>>>>>> 173a96f5
     supplyCap: 600000,
     currentSupply: 450000,
     chainId: 137,
@@ -324,14 +265,7 @@
       decimals: 6,
     },
     tvl: 2900000,
-<<<<<<< HEAD
-    collateralAmount: 435000,
-    debtAmount: 145000,
-    apy: 17.5,
-    leverage: 3,
-=======
     leverageRatio: 3,
->>>>>>> 173a96f5
     supplyCap: 1000000,
     currentSupply: 750000,
     chainId: 137,
@@ -357,14 +291,7 @@
       decimals: 6,
     },
     tvl: 1200000,
-<<<<<<< HEAD
-    collateralAmount: 300000,
-    debtAmount: 120000,
-    apy: 13.8,
-    leverage: 2.5,
-=======
     leverageRatio: 2.5,
->>>>>>> 173a96f5
     supplyCap: 500000,
     currentSupply: 350000,
     chainId: 137,
@@ -390,14 +317,7 @@
       decimals: 6,
     },
     tvl: 950000,
-<<<<<<< HEAD
-    collateralAmount: 190000,
-    debtAmount: 95000,
-    apy: 11.9,
-    leverage: 2,
-=======
     leverageRatio: 2,
->>>>>>> 173a96f5
     supplyCap: 400000,
     currentSupply: 280000,
     chainId: 137,
