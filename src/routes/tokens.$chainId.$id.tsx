--- conflicted
+++ resolved
@@ -17,13 +17,7 @@
 import { LeverageTokenDetailedMetrics } from '@/features/leverage-tokens/components/LeverageTokenDetailedMetrics'
 import { LeverageTokenHoldingsCard } from '@/features/leverage-tokens/components/LeverageTokenHoldingsCard'
 import { RelatedResources } from '@/features/leverage-tokens/components/RelatedResources'
-<<<<<<< HEAD
-import { mockAPY, mockKeyMetrics, mockSupply } from '@/features/leverage-tokens/data/mockData'
-import { useLeverageTokenCollateral } from '@/features/leverage-tokens/hooks/useLeverageTokenCollateral'
-=======
-import { createMockUserPosition } from '@/features/leverage-tokens/data/mockData'
 import { useLeverageTokenAPY } from '@/features/leverage-tokens/hooks/useLeverageTokenAPY'
->>>>>>> 173a96f5
 import { useLeverageTokenDetailedMetrics } from '@/features/leverage-tokens/hooks/useLeverageTokenDetailedMetrics'
 import { useLeverageTokenPriceComparison } from '@/features/leverage-tokens/hooks/useLeverageTokenPriceComparison'
 import { useLeverageTokenState } from '@/features/leverage-tokens/hooks/useLeverageTokenState'
@@ -56,19 +50,11 @@
       isError: isDetailedMetricsError,
     } = useLeverageTokenDetailedMetrics(tokenAddress as Address)
 
-<<<<<<< HEAD
     // Live on-chain state for TVL (equity) in debt asset units
     const { data: stateData, isLoading: isStateLoading } = useLeverageTokenState(
-      tokenAddress as `0x${string}`,
+      tokenAddress as Address,
       chainId,
     )
-=======
-    // Get leverage token config (used for decimals, addresses, etc.)
-    const tokenConfig = getLeverageTokenConfig(tokenAddress as Address)
-
-    // Live on-chain state for TVL (equity) in debt asset units
-    const { data: stateData } = useLeverageTokenState(tokenAddress as Address, chainId)
->>>>>>> 173a96f5
 
     // USD price map for debt and collateral assets (guard when config is missing)
     const { data: usdPriceMap, isLoading: isUsdLoading } = useUsdPrices({
@@ -87,16 +73,12 @@
       debtAssetDecimals: tokenConfig?.debtAsset.decimals,
     })
 
-    // Live total collateral via lending adapter
-    const { collateral: collateralWei, isLoading: isCollateralLoading } =
-      useLeverageTokenCollateral(tokenAddress as `0x${string}`, chainId)
-
     const {
       data: priceHistoryData,
       isLoading: isPriceDataLoading,
       error: priceDataError,
     } = useLeverageTokenPriceComparison({
-      tokenAddress: tokenAddress as `0x${string}`,
+      tokenAddress: tokenAddress as Address,
       chainId,
       timeframe: selectedTimeframe,
     })
@@ -115,33 +97,7 @@
       Number.isFinite(debtPriceUsd)
         ? tvlDebtUnits * debtPriceUsd
         : undefined
-<<<<<<< HEAD
-    const totalCollateralUnits =
-      collateralWei && tokenConfig
-        ? Number(formatUnits(collateralWei, tokenConfig.collateralAsset.decimals))
-        : undefined
-    const collateralPriceUsd = tokenConfig
-      ? usdPriceMap[tokenConfig.collateralAsset.address.toLowerCase()]
-      : undefined
-    const totalCollateralUsd =
-      typeof totalCollateralUnits === 'number' &&
-      Number.isFinite(totalCollateralUnits) &&
-      typeof collateralPriceUsd === 'number' &&
-      Number.isFinite(collateralPriceUsd)
-        ? totalCollateralUnits * collateralPriceUsd
-        : undefined
-=======
-
-    const {
-      data: priceHistoryData,
-      isLoading: isPriceDataLoading,
-      error: priceDataError,
-    } = useLeverageTokenPriceComparison({
-      tokenAddress: tokenAddress as Address,
-      chainId,
-      timeframe: selectedTimeframe,
-    })
->>>>>>> 173a96f5
+    // No collateral read in this route for now
 
     // Pre-load APY data for the tooltip
     const {
@@ -189,30 +145,7 @@
         ? formatCurrency(userEquityUsd, { decimals: 2, thousandDecimals: 2 })
         : `~${formatCurrency(0, { decimals: 2, thousandDecimals: 2 })}`
 
-<<<<<<< HEAD
-    // Create mock token data for APY breakdown calculation
-    const mockTokenForAPY = {
-      id: tokenConfig.address,
-      name: tokenConfig.name,
-      collateralAsset: tokenConfig.collateralAsset,
-      debtAsset: tokenConfig.debtAsset,
-      tvl: mockKeyMetrics.tvl,
-      collateralAmount: totalCollateralUnits ?? 0,
-      debtAmount: tvlDebtUnits ?? 0,
-      apy: mockAPY.total,
-      leverage: tokenConfig.leverageRatio,
-      supplyCap: mockSupply.supplyCap,
-      currentSupply: mockSupply.currentSupply,
-      chainId: tokenConfig.chainId,
-      chainName: tokenConfig.chainName,
-      chainLogo: tokenConfig.chainLogo,
-      baseYield: mockAPY.baseYield,
-      borrowRate: mockAPY.borrowRate,
-      rewardMultiplier: mockAPY.rewardMultiplier || 1.5,
-    }
-
-=======
->>>>>>> 173a96f5
+    // No mock token; APY hook is wired to config
     const handleMint = () => {
       // TODO: Implement mint modal/functionality
       console.log('Mint clicked')
@@ -242,26 +175,9 @@
           ) : undefined,
       },
       {
-<<<<<<< HEAD
-        title: 'Total Collateral',
-        stat: isCollateralLoading ? (
-          <Skeleton className="h-6 w-36" />
-        ) : typeof totalCollateralUnits === 'number' && Number.isFinite(totalCollateralUnits) ? (
-          `${formatNumber(totalCollateralUnits, { thousandDecimals: 2, decimals: 2, millionDecimals: 2 })} ${tokenConfig.collateralAsset.symbol}`
-        ) : (
-          '—'
-        ),
-        caption:
-          isCollateralLoading || (typeof totalCollateralUnits === 'number' && isUsdLoading) ? (
-            <Skeleton className="h-4 w-24 mt-1" />
-          ) : typeof totalCollateralUsd === 'number' && Number.isFinite(totalCollateralUsd) ? (
-            `~${formatCurrency(totalCollateralUsd, { millionDecimals: 2, thousandDecimals: 0 })}`
-          ) : undefined,
-=======
         title: 'Total APY',
         stat: apyData?.totalAPY ? formatAPY(apyData.totalAPY, 2) : 'Loading...',
         caption: apyData?.totalAPY ? 'Including rewards & leverage' : undefined,
->>>>>>> 173a96f5
       },
       {
         title: 'Target Leverage',
