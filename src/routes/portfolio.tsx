--- conflicted
+++ resolved
@@ -353,14 +353,13 @@
               onTimeframeChange={performanceData.setSelectedTimeframe}
             />
             {performanceData.isLoading && (
-              <div className="absolute inset-0 bg-slate-900/80 backdrop-blur-sm flex items-center justify-center rounded-xl">
-                <div className="text-slate-400">Loading chart data...</div>
+              <div className="absolute inset-0 bg-[color-mix(in_srgb,var(--surface-elevated) 35%,transparent)] backdrop-blur-sm flex items-center justify-center rounded-xl">
+                <div className="text-[var(--text-secondary)]">Loading chart data...</div>
               </div>
             )}
           </div>
         </motion.div>
 
-<<<<<<< HEAD
         {/* Available Rewards & Staking Section */}
         {(features.availableRewards || features.seamStaking) && (
           <motion.div
@@ -375,76 +374,110 @@
           >
             {features.availableRewards && (
               <div className="relative">
-                <AvailableRewards
-                  tokenAddresses={[]}
-                  accruingAmount={'$0.00'}
-                  seamToken={'$0.00'}
-                  protocolFees={'$0.00'}
-                  onClaim={handleClaimRewards}
-                />
-                {rewardsLoading && (
-                  <div className="absolute inset-0 bg-slate-900/80 backdrop-blur-sm flex items-center justify-center rounded-xl">
-                    <div className="h-5 w-24 bg-slate-700/50 rounded animate-pulse" />
+                {rewardsLoading ? (
+                  <div className="bg-[color-mix(in_srgb,var(--surface-card) 92%,transparent)] border border-[var(--divider-line)] rounded-lg p-6">
+                    {/* Header skeleton */}
+                    <div className="flex items-center mb-4">
+                      <Skeleton className="h-5 w-5 mr-2 rounded" />
+                      <Skeleton className="h-6 w-32" />
+                    </div>
+                    
+                    {/* Content skeleton */}
+                    <div className="space-y-4">
+                      {/* Accruing row with token logos */}
+                      <div className="flex justify-between items-center py-2">
+                        <Skeleton className="h-4 w-16" />
+                        <div className="flex items-center space-x-3">
+                          <div className="flex items-center">
+                            <Skeleton className="h-6 w-6 rounded-full" />
+                            <Skeleton className="h-6 w-6 rounded-full -ml-2" />
+                          </div>
+                          <Skeleton className="h-4 w-12" />
+                        </div>
+                      </div>
+                      
+                      {/* SEAM Tokens row */}
+                      <div className="flex justify-between items-center py-2">
+                        <Skeleton className="h-4 w-20" />
+                        <Skeleton className="h-4 w-16" />
+                      </div>
+                      
+                      {/* Protocol Fees row */}
+                      <div className="flex justify-between items-center py-2">
+                        <Skeleton className="h-4 w-20" />
+                        <Skeleton className="h-4 w-16" />
+                      </div>
+                      
+                      {/* Button skeleton */}
+                      <Skeleton className="h-10 w-full mt-2" />
+                    </div>
                   </div>
+                ) : (
+                  <AvailableRewards
+                    tokenAddresses={[]}
+                    accruingAmount={'$0.00'}
+                    seamToken={'$0.00'}
+                    protocolFees={'$0.00'}
+                    onClaim={handleClaimRewards}
+                  />
                 )}
               </div>
             )}
 
             {features.seamStaking && (
               <div className="relative">
-                <SEAMStaking
-                  stakedAmount={stakingData?.stakedAmount || '0.00'}
-                  earnedRewards={stakingData?.earnedRewards || '0.00'}
-                  apy={stakingData?.apy || '0.00'}
-                  onStake={handleStake}
-                  onManage={handleManageStaking}
-                />
-                {stakingLoading && (
-                  <div className="absolute inset-0 bg-slate-900/80 backdrop-blur-sm flex items-center justify-center rounded-xl">
-                    <div className="text-slate-400">Loading staking data...</div>
+                {stakingLoading ? (
+                  <div className="bg-[color-mix(in_srgb,var(--surface-card) 92%,transparent)] border border-[var(--divider-line)] rounded-lg p-6">
+                    {/* Header skeleton */}
+                    <div className="flex items-center mb-4">
+                      <Skeleton className="h-5 w-5 mr-2 rounded" />
+                      <Skeleton className="h-6 w-24 mr-2" />
+                      <Skeleton className="h-6 w-16 rounded-full" />
+                    </div>
+                    
+                    {/* Content skeleton */}
+                    <div className="space-y-4">
+                      <div className="flex justify-between items-center py-2">
+                        <Skeleton className="h-4 w-20" />
+                        <Skeleton className="h-4 w-16" />
+                      </div>
+                      <div className="flex justify-between items-center py-2">
+                        <Skeleton className="h-4 w-20" />
+                        <Skeleton className="h-4 w-16" />
+                      </div>
+                      <div className="flex justify-between items-center py-2 pb-4 border-b border-[var(--divider-line)]">
+                        <Skeleton className="h-4 w-8" />
+                        <Skeleton className="h-4 w-12" />
+                      </div>
+                      
+                      {/* Button skeletons */}
+                      <div className="grid grid-cols-2 gap-3">
+                        <Skeleton className="h-10 w-full" />
+                        <Skeleton className="h-10 w-full" />
+                      </div>
+                    </div>
                   </div>
+                ) : (
+                  <SEAMStaking
+                    stakedAmount={stakingData?.stakedAmount || '0.00'}
+                    earnedRewards={stakingData?.earnedRewards || '0.00'}
+                    apy={stakingData?.apy || '0.00'}
+                    onStake={handleStake}
+                    onManage={handleManageStaking}
+                  />
                 )}
               </div>
             )}
           </motion.div>
         )}
-=======
-      <motion.div
-        initial={{ opacity: 0, y: 20 }}
-        animate={{ opacity: 1, y: 0 }}
-        transition={{ duration: 0.4, delay: 0.35 }}
-      >
-        <MorphoVaultsInfoCard />
-      </motion.div>
-
-      {/* Active Positions */}
-      <motion.div
-        initial={{ opacity: 0, y: 20 }}
-        animate={{ opacity: 1, y: 0 }}
-        transition={{ duration: 0.4, delay: 0.4 }}
-      >
-        <ActivePositions
-          positions={positions}
-          onAction={handlePositionAction}
-          onPositionClick={handlePositionClick}
-          apyLoading={positionsAPYLoading}
-        />
-      </motion.div>
-
-      {/* Mint Modal */}
-      {selectedPosition && (
-        <LeverageTokenMintModal
-          isOpen={isMintModalOpen}
-          onClose={() => {
-            setIsMintModalOpen(false)
-            setSelectedPosition(null)
-          }}
-          leverageTokenAddress={selectedPosition.leverageTokenAddress as Address}
-          {...(userAddress && { userAddress })}
-          {...(selectedPosition.apy && { apy: parseFloat(selectedPosition.apy) })}
-        />
-      )}
->>>>>>> 61e86864
+
+        <motion.div
+          initial={{ opacity: 0, y: 20 }}
+          animate={{ opacity: 1, y: 0 }}
+          transition={{ duration: 0.4, delay: 0.35 }}
+        >
+          <MorphoVaultsInfoCard />
+        </motion.div>
 
         {/* Active Positions */}
         <motion.div
@@ -470,6 +503,7 @@
             }}
             leverageTokenAddress={selectedPosition.leverageTokenAddress as Address}
             {...(userAddress && { userAddress })}
+            {...(selectedPosition.apy && { apy: parseFloat(selectedPosition.apy) })}
           />
         )}
 
