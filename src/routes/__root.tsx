import { createRootRoute, Link, Outlet } from '@tanstack/react-router'
import { TanStackRouterDevtools } from '@tanstack/router-devtools'
import { MainLayout } from '@/components/main-layout'

export const Route = createRootRoute({
  component: () => (
    <>
      <MainLayout>
        <Outlet />
      </MainLayout>
      {import.meta.env.DEV && <TanStackRouterDevtools />}
    </>
  ),
  notFoundComponent: () => (
    <div className="p-2">
      <h3>404 - Page Not Found</h3>
      <p>The page you are looking for does not exist.</p>
<<<<<<< HEAD
      <Link
        to="/tokens"
        className="underline text-[var(--link-normal)] hover:text-[var(--link-hover)]"
      >
=======
      <Link to="/leverage-tokens" className="text-blue-500 underline">
>>>>>>> 1ca68a63
        Go to Leverage Tokens
      </Link>
    </div>
  ),
})<|MERGE_RESOLUTION|>--- conflicted
+++ resolved
@@ -15,14 +15,10 @@
     <div className="p-2">
       <h3>404 - Page Not Found</h3>
       <p>The page you are looking for does not exist.</p>
-<<<<<<< HEAD
       <Link
-        to="/tokens"
+        to="/leverage-tokens"
         className="underline text-[var(--link-normal)] hover:text-[var(--link-hover)]"
       >
-=======
-      <Link to="/leverage-tokens" className="text-blue-500 underline">
->>>>>>> 1ca68a63
         Go to Leverage Tokens
       </Link>
     </div>
