import { RouterVersion } from '../planner/types'

/**
 * Router version selection policy:
 * - If explicitly set via `VITE_ROUTER_VERSION`, honor it.
 * - Else, if V2 env addresses are present, prefer V2.
 * - Else, default to V1.
 */
<<<<<<< HEAD
export function detectRouterVersion(): RouterVersion {
  const forced = ((import.meta.env['VITE_ROUTER_VERSION'] as string | undefined) ?? '')
    .toString()
    .toLowerCase()
=======
type EnvMap = Record<string, string | undefined>

export function detectRouterVersion(envOverride?: EnvMap): RouterVersion {
  const read = (key: string) => (envOverride ? envOverride[key] : readEnv(key))

  const forced = read('VITE_ROUTER_VERSION')?.toLowerCase() ?? ''
>>>>>>> 61e86864
  if (forced === 'v2') return RouterVersion.V2
  if (forced === 'v1') return RouterVersion.V1

  return RouterVersion.V2
}

function readEnv(key: string): string | undefined {
  if (typeof import.meta !== 'undefined') {
    const metaEnv = (import.meta as unknown as { env?: Record<string, unknown> }).env
    if (metaEnv && Object.hasOwn(metaEnv, key)) {
      const value = metaEnv[key]
      return typeof value === 'string' ? value : value != null ? String(value) : undefined
    }

    // When running under Vite/Vitest, treat import.meta.env as the source of truth even if empty.
    if (metaEnv) return undefined
  }

  if (typeof import.meta === 'undefined' && typeof process !== 'undefined' && process.env) {
    return process.env[key]
  }

  return undefined
}<|MERGE_RESOLUTION|>--- conflicted
+++ resolved
@@ -6,19 +6,12 @@
  * - Else, if V2 env addresses are present, prefer V2.
  * - Else, default to V1.
  */
-<<<<<<< HEAD
-export function detectRouterVersion(): RouterVersion {
-  const forced = ((import.meta.env['VITE_ROUTER_VERSION'] as string | undefined) ?? '')
-    .toString()
-    .toLowerCase()
-=======
 type EnvMap = Record<string, string | undefined>
 
 export function detectRouterVersion(envOverride?: EnvMap): RouterVersion {
   const read = (key: string) => (envOverride ? envOverride[key] : readEnv(key))
 
   const forced = read('VITE_ROUTER_VERSION')?.toLowerCase() ?? ''
->>>>>>> 61e86864
   if (forced === 'v2') return RouterVersion.V2
   if (forced === 'v1') return RouterVersion.V1
 
