/**
 * App-wide logger utility
 * - Dev: logs to console
 * - Prod: sends errors to Sentry with useful tags
 */

import * as Sentry from '@sentry/react'

export interface LogContext {
  chainId?: number
  token?: string
  method?: string
  error?: unknown
  feature?: string
  transactionHash?: string
  userAddress?: string
  [key: string]: unknown
}

class BaseLogger {
  // Treat any non-production mode or Vitest environment as local console logging
  private isLocal = (() => {
<<<<<<< HEAD
    // Be resilient when running in non-Vite contexts (e.g., wagmi CLI, Node scripts)
    const maybeEnv = (typeof import.meta !== 'undefined' && (import.meta as any)?.env) || undefined
    const mode = maybeEnv?.MODE
    const isProd = mode === 'production'
    const isVitest = typeof import.meta !== 'undefined' && Boolean((import.meta as any).vitest)
=======
    const isProd = import.meta.env.MODE === 'production'
    const isVitest =
      typeof import.meta !== 'undefined' && Boolean((import.meta as { vitest?: unknown }).vitest)
>>>>>>> dac25dbf
    return !isProd || isVitest
  })()

  constructor(
    private namespace: string,
    private defaults?: LogContext,
  ) {}

  /**
   * Create a child logger with merged default context
   */
  child(extraDefaults?: LogContext) {
    return new BaseLogger(this.namespace, { ...(this.defaults || {}), ...(extraDefaults || {}) })
  }

  /**
   * Log an error with context
   */
  error(message: string, context?: LogContext) {
    const merged = { ...(this.defaults || {}), ...(context || {}) }

    if (this.isLocal) {
      // Always log to console in development
      // Include namespace for easy filtering
      console.error(`[${this.namespace}] ${message}`, merged)
      return
    }

    // In production, send to Sentry
    const tags: Record<string, string> = {
      logger: this.namespace,
    }

    if (merged['chainId'] !== undefined) tags['chainId'] = String(merged['chainId'])
    if (merged['token'] !== undefined) tags['token'] = String(merged['token'])
    if (merged['method'] !== undefined) tags['method'] = String(merged['method'])
    if (merged['feature'] !== undefined) tags['feature'] = String(merged['feature'])
    if (merged['transactionHash'] !== undefined)
      tags['transactionHash'] = String(merged['transactionHash'])
    // Do not add userAddress as a tag to avoid PII in Sentry

    // Remove userAddress from extra context sent to Sentry (privacy)
    const { userAddress: _omitUserAddress, ...sanitizedExtra } = merged
    const sentryContext = {
      tags,
      extra: sanitizedExtra,
    }

    Sentry.captureException(merged.error || new Error(message), sentryContext)
  }

  /**
   * Log a warning (console-only in dev)
   */
  warn(message: string, context?: LogContext) {
    if (!this.isLocal) return
    const merged = { ...(this.defaults || {}), ...(context || {}) }
    console.warn(`[${this.namespace}] ${message}`, merged)
  }

  /**
   * Log info (console-only in dev)
   */
  info(message: string, context?: LogContext) {
    if (!this.isLocal) return
    const merged = { ...(this.defaults || {}), ...(context || {}) }
    console.log(`[${this.namespace}] ${message}`, merged)
  }
}

/**
 * Factory for creating namespaced loggers that can be reused across the app.
 */
export function createLogger(namespace: string, defaults?: LogContext) {
  return new BaseLogger(namespace, defaults)
}

export type Logger = ReturnType<typeof createLogger><|MERGE_RESOLUTION|>--- conflicted
+++ resolved
@@ -20,17 +20,9 @@
 class BaseLogger {
   // Treat any non-production mode or Vitest environment as local console logging
   private isLocal = (() => {
-<<<<<<< HEAD
-    // Be resilient when running in non-Vite contexts (e.g., wagmi CLI, Node scripts)
-    const maybeEnv = (typeof import.meta !== 'undefined' && (import.meta as any)?.env) || undefined
-    const mode = maybeEnv?.MODE
-    const isProd = mode === 'production'
-    const isVitest = typeof import.meta !== 'undefined' && Boolean((import.meta as any).vitest)
-=======
     const isProd = import.meta.env.MODE === 'production'
     const isVitest =
       typeof import.meta !== 'undefined' && Boolean((import.meta as { vitest?: unknown }).vitest)
->>>>>>> dac25dbf
     return !isProd || isVitest
   })()
 
